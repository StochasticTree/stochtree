/*! Copyright (c) 2024 stochtree authors*/
#include <stochtree/container.h>
#include <stochtree/data.h>
<<<<<<< HEAD
#include <stochtree/io.h>
=======
>>>>>>> b3f8238a
#include <stochtree/json11.h>
#include <stochtree/leaf_model.h>
#include <stochtree/log.h>
#include <stochtree/random_effects.h>
#include <stochtree/tree_sampler.h>
#include <stochtree/variance_model.h>

#include <iostream>
#include <random>
#include <string>
#include <unordered_map>
#include <vector>

namespace StochTree{

enum ForestLeafModel {
    kConstant, 
    kUnivariateRegression, 
    kMultivariateRegression
};

void GenerateRandomData(std::vector<double>& covariates, std::vector<double>& basis, std::vector<double>& outcome, std::vector<double>& rfx_basis, std::vector<int32_t>& rfx_groups, int n, int x_cols, int omega_cols, int y_cols, int rfx_basis_cols) {
  std::mt19937 gen(101);
  std::uniform_real_distribution<double> uniform_dist{0.0,1.0};
  std::normal_distribution<double> normal_dist(0.,1.);
  std::vector<double> betas{-10, -5, 5, 10};
  int num_partitions = betas.size();
  double beta = 5;
  double f_x_omega;
  double rfx;

  for (int i = 0; i < n; i++) {
    for (int j = 0; j < x_cols; j++) {
      covariates[i*x_cols + j] = uniform_dist(gen);
    }
    
    for (int j = 0; j < omega_cols; j++) {
      basis[i*omega_cols + j] = uniform_dist(gen);
    }
    
    for (int j = 0; j < rfx_basis_cols; j++) {
      rfx_basis[i*rfx_basis_cols + j] = 1;
    }
    
    if (i % 2 == 0) {
      rfx_groups[i] = 1;
    } else {
      rfx_groups[i] = 2;
    }
    
    for (int j = 0; j < y_cols; j++) {
      if ((covariates[i * x_cols + 0] >= 0.0) && covariates[i * x_cols + 0] < 0.25) {
        f_x_omega = betas[0] * basis[i * omega_cols + 0];
      } else if ((covariates[i * x_cols + 0] >= 0.25) && covariates[i * x_cols + 0] < 0.5) {
        f_x_omega = betas[1] * basis[i * omega_cols + 0];
      } else if ((covariates[i * x_cols + 0] >= 0.5) && covariates[i * x_cols + 0] < 0.75) {
        f_x_omega = betas[2] * basis[i * omega_cols + 0];
      } else {
        f_x_omega = betas[3] * basis[i * omega_cols + 0];
      }
      if (rfx_groups[i] == 1) {
        rfx = 5.;
      } else {
        rfx = -5.;
      }
      outcome[i * y_cols + j] = f_x_omega + rfx + 0.1*normal_dist(gen);
    }
  }
}

void OutcomeOffsetScale(ColumnVector& residual, double& outcome_offset, double& outcome_scale) {
  data_size_t n = residual.NumRows();
  double outcome_val = 0.0;
  double outcome_sum = 0.0;
  double outcome_sum_squares = 0.0;
  double var_y = 0.0;
  for (data_size_t i = 0; i < n; i++){
    outcome_val = residual.GetElement(i);
    outcome_sum += outcome_val;
    outcome_sum_squares += std::pow(outcome_val, 2.0);
  }
  var_y = outcome_sum_squares / static_cast<double>(n) - std::pow(outcome_sum / static_cast<double>(n), 2.0);
  outcome_scale = std::sqrt(var_y);
  outcome_offset = outcome_sum / static_cast<double>(n);
  double previous_residual;
  for (data_size_t i = 0; i < n; i++){
    previous_residual = residual.GetElement(i);
    residual.SetElement(i, (previous_residual - outcome_offset) / outcome_scale);
  }
}

void sampleGFR(ForestTracker& tracker, TreePrior& tree_prior, ForestContainer& forest_samples, ForestDataset& dataset, 
               ColumnVector& residual, std::mt19937& rng, std::vector<FeatureType>& feature_types, std::vector<double>& var_weights_vector, 
               ForestLeafModel leaf_model_type, Eigen::MatrixXd& leaf_scale_matrix, double global_variance, double leaf_scale, int cutpoint_grid_size) {
  if (leaf_model_type == ForestLeafModel::kConstant) {
    GaussianConstantLeafModel leaf_model = GaussianConstantLeafModel(leaf_scale);
    GFRForestSampler<GaussianConstantLeafModel> sampler = GFRForestSampler<GaussianConstantLeafModel>(cutpoint_grid_size);
    sampler.SampleOneIter(tracker, forest_samples, leaf_model, dataset, residual, tree_prior, rng, var_weights_vector, global_variance, feature_types);
  } else if (leaf_model_type == ForestLeafModel::kUnivariateRegression) {
    GaussianUnivariateRegressionLeafModel leaf_model = GaussianUnivariateRegressionLeafModel(leaf_scale);
    GFRForestSampler<GaussianUnivariateRegressionLeafModel> sampler = GFRForestSampler<GaussianUnivariateRegressionLeafModel>(cutpoint_grid_size);
    sampler.SampleOneIter(tracker, forest_samples, leaf_model, dataset, residual, tree_prior, rng, var_weights_vector, global_variance, feature_types);
  } else if (leaf_model_type == ForestLeafModel::kMultivariateRegression) {
    GaussianMultivariateRegressionLeafModel leaf_model = GaussianMultivariateRegressionLeafModel(leaf_scale_matrix);
    GFRForestSampler<GaussianMultivariateRegressionLeafModel> sampler = GFRForestSampler<GaussianMultivariateRegressionLeafModel>(cutpoint_grid_size);
    sampler.SampleOneIter(tracker, forest_samples, leaf_model, dataset, residual, tree_prior, rng, var_weights_vector, global_variance, feature_types);
  }
}

void sampleMCMC(ForestTracker& tracker, TreePrior& tree_prior, ForestContainer& forest_samples, ForestDataset& dataset, 
                ColumnVector& residual, std::mt19937& rng, std::vector<FeatureType>& feature_types, std::vector<double>& var_weights_vector, 
                ForestLeafModel leaf_model_type, Eigen::MatrixXd& leaf_scale_matrix, double global_variance, double leaf_scale, int cutpoint_grid_size) {
  if (leaf_model_type == ForestLeafModel::kConstant) {
    GaussianConstantLeafModel leaf_model = GaussianConstantLeafModel(leaf_scale);
    MCMCForestSampler<GaussianConstantLeafModel> sampler = MCMCForestSampler<GaussianConstantLeafModel>();
    sampler.SampleOneIter(tracker, forest_samples, leaf_model, dataset, residual, tree_prior, rng, var_weights_vector, global_variance);
  } else if (leaf_model_type == ForestLeafModel::kUnivariateRegression) {
    GaussianUnivariateRegressionLeafModel leaf_model = GaussianUnivariateRegressionLeafModel(leaf_scale);
    MCMCForestSampler<GaussianUnivariateRegressionLeafModel> sampler = MCMCForestSampler<GaussianUnivariateRegressionLeafModel>();
    sampler.SampleOneIter(tracker, forest_samples, leaf_model, dataset, residual, tree_prior, rng, var_weights_vector, global_variance);
  } else if (leaf_model_type == ForestLeafModel::kMultivariateRegression) {
    GaussianMultivariateRegressionLeafModel leaf_model = GaussianMultivariateRegressionLeafModel(leaf_scale_matrix);
    MCMCForestSampler<GaussianMultivariateRegressionLeafModel> sampler = MCMCForestSampler<GaussianMultivariateRegressionLeafModel>();
    sampler.SampleOneIter(tracker, forest_samples, leaf_model, dataset, residual, tree_prior, rng, var_weights_vector, global_variance);
  }
}

void RunAPI() {
  // Data dimensions
  int n = 1000;
  int x_rows = n;
  int x_cols = 2;
  int omega_rows = n;
  int omega_cols = 1;
  int y_rows = n;
  int y_cols = 1;
  int rfx_basis_rows = n;
  int rfx_basis_cols = 1;
  int num_rfx_groups = 2;
  
  // Declare covariates, basis and outcome
  std::vector<double> covariates_raw(x_rows*x_cols);
  std::vector<double> basis_raw(omega_rows*omega_cols);
  std::vector<double> rfx_basis_raw(rfx_basis_rows*rfx_basis_cols);
  std::vector<double> outcome_raw(y_rows*y_cols);
  std::vector<int32_t> rfx_groups(n);
  
  // Load the data
  GenerateRandomData(covariates_raw, basis_raw, outcome_raw, rfx_basis_raw, rfx_groups, n, x_cols, omega_cols, y_cols, rfx_basis_cols);
  
  // Define internal datasets
  bool row_major = true;

  // Construct datasets for training
  ForestDataset dataset = ForestDataset();
  dataset.AddCovariates(covariates_raw.data(), n, x_cols, row_major);
  dataset.AddBasis(basis_raw.data(), n, omega_cols, row_major);
  ColumnVector residual = ColumnVector(outcome_raw.data(), n);
  
  // Center and scale the data
  double outcome_offset;
  double outcome_scale;
  OutcomeOffsetScale(residual, outcome_offset, outcome_scale);

  // // Construct a random effects dataset
  // RandomEffectsDataset rfx_dataset = RandomEffectsDataset();
  // rfx_dataset.AddBasis(rfx_basis_raw.data(), n, rfx_basis_cols, row_major);
  // rfx_dataset.AddGroupLabels(rfx_groups);
  
  // Initialize an ensemble
  int num_trees = 100;
  int output_dimension = 1;
  bool is_leaf_constant = false;
  ForestContainer forest_samples = ForestContainer(num_trees, output_dimension, is_leaf_constant);

  // // Initialize a leaf model
  // double leaf_prior_mean = 0.;
  // double leaf_prior_scale = 1.;
  // GaussianUnivariateRegressionLeafModel leaf_model = GaussianUnivariateRegressionLeafModel(leaf_prior_scale);

  // Initialize forest sampling machinery
  std::vector<FeatureType> feature_types(x_cols, FeatureType::kNumeric);
  double alpha = 0.99;
  double beta = 1.25;
  int min_samples_leaf = 10;
  int cutpoint_grid_size = 100;
  double a_rfx = 1.;
  double b_rfx = 1.;
  double a_leaf = 2.;
  double b_leaf = 0.5;
  double nu = 4.;
  double lamb = 0.5;
  ForestLeafModel leaf_model_type = ForestLeafModel::kUnivariateRegression;

  // Set leaf model parameters
  double leaf_scale_init = 1.;
  Eigen::MatrixXd leaf_scale_matrix, leaf_scale_matrix_init;
  // leaf_scale_matrix_init << 1.0, 0.0, 0.0, 1.0;
  double leaf_scale;

  // Set global variance
  double global_variance_init = 1.0;
  double global_variance;

  // Set variable weights
  double const_var_wt = static_cast<double>(1/x_cols);
  std::vector<double> variable_weights(x_cols, const_var_wt);

  // Initialize tracker and tree prior
  ForestTracker tracker = ForestTracker(dataset.GetCovariates(), feature_types, num_trees, n);
  TreePrior tree_prior = TreePrior(alpha, beta, min_samples_leaf);

  // Initialize a random number generator
  int random_seed = 1234;
  std::mt19937 rng = std::mt19937(random_seed);
  
  // Initialize variance models
  GlobalHomoskedasticVarianceModel global_var_model = GlobalHomoskedasticVarianceModel();
  LeafNodeHomoskedasticVarianceModel leaf_var_model = LeafNodeHomoskedasticVarianceModel();

  // Initialize storage for samples of variance
  std::vector<double> global_variance_samples{};
  std::vector<double> leaf_variance_samples{};

  // Run the GFR sampler
  int num_gfr_samples = 10;
  for (int i = 0; i < num_gfr_samples; i++) {
    if (i == 0) {
      global_variance = global_variance_init;
      leaf_scale = leaf_scale_init;
    } else {
      global_variance = global_variance_samples[i-1];
      leaf_scale = leaf_variance_samples[i-1];
    }

    // Sample tree ensemble
    sampleGFR(tracker, tree_prior, forest_samples, dataset, residual, rng, feature_types, variable_weights, 
              leaf_model_type, leaf_scale_matrix, global_variance, leaf_scale, cutpoint_grid_size);

    // Sample leaf node variance
    leaf_variance_samples.push_back(leaf_var_model.SampleVarianceParameter(forest_samples.GetEnsemble(i), a_leaf, b_leaf, rng));

    // Sample global variance
    global_variance_samples.push_back(global_var_model.SampleVarianceParameter(residual.GetData(), nu, nu*lamb, rng));
  }

  // Run the MCMC sampler
<<<<<<< HEAD
  int num_mcmc_samples = 100;
=======
  int num_mcmc_samples = 10;
>>>>>>> b3f8238a
  for (int i = num_gfr_samples; i < num_gfr_samples + num_mcmc_samples; i++) {
    if (i == 0) {
      global_variance = global_variance_init;
      leaf_scale = leaf_scale_init;
    } else {
      global_variance = global_variance_samples[i-1];
      leaf_scale = leaf_variance_samples[i-1];
    }

    // Sample tree ensemble
    sampleMCMC(tracker, tree_prior, forest_samples, dataset, residual, rng, feature_types, variable_weights, 
               leaf_model_type, leaf_scale_matrix, global_variance, leaf_scale, cutpoint_grid_size);

    // Sample leaf node variance
    leaf_variance_samples.push_back(leaf_var_model.SampleVarianceParameter(forest_samples.GetEnsemble(i), a_leaf, b_leaf, rng));

    // Sample global variance
    global_variance_samples.push_back(global_var_model.SampleVarianceParameter(residual.GetData(), nu, nu*lamb, rng));
  }

  // Quick check: tree json round trip
  int sample_num = 2;
  int tree_num = 3;
  Tree* tree = forest_samples.GetEnsemble(sample_num)->GetTree(tree_num);
  json11::Json tree_json = tree->to_json();
  std::cout << tree_json.dump() << std::endl;
  Tree new_tree = Tree();
  new_tree.from_json(tree_json);
  json11::Json new_tree_json = new_tree.to_json();
  std::cout << new_tree_json.dump() << std::endl;
}

} // namespace StochTree

int main() {
  StochTree::RunAPI();
}<|MERGE_RESOLUTION|>--- conflicted
+++ resolved
@@ -1,10 +1,7 @@
 /*! Copyright (c) 2024 stochtree authors*/
 #include <stochtree/container.h>
 #include <stochtree/data.h>
-<<<<<<< HEAD
 #include <stochtree/io.h>
-=======
->>>>>>> b3f8238a
 #include <stochtree/json11.h>
 #include <stochtree/leaf_model.h>
 #include <stochtree/log.h>
@@ -180,10 +177,10 @@
   bool is_leaf_constant = false;
   ForestContainer forest_samples = ForestContainer(num_trees, output_dimension, is_leaf_constant);
 
-  // // Initialize a leaf model
-  // double leaf_prior_mean = 0.;
-  // double leaf_prior_scale = 1.;
-  // GaussianUnivariateRegressionLeafModel leaf_model = GaussianUnivariateRegressionLeafModel(leaf_prior_scale);
+  // Initialize a leaf model
+  double leaf_prior_mean = 0.;
+  double leaf_prior_scale = 1.;
+  GaussianUnivariateRegressionLeafModel leaf_model = GaussianUnivariateRegressionLeafModel(leaf_prior_scale);
 
   // Initialize forest sampling machinery
   std::vector<FeatureType> feature_types(x_cols, FeatureType::kNumeric);
@@ -252,11 +249,7 @@
   }
 
   // Run the MCMC sampler
-<<<<<<< HEAD
-  int num_mcmc_samples = 100;
-=======
   int num_mcmc_samples = 10;
->>>>>>> b3f8238a
   for (int i = num_gfr_samples; i < num_gfr_samples + num_mcmc_samples; i++) {
     if (i == 0) {
       global_variance = global_variance_init;
