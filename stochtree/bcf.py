--- conflicted
+++ resolved
@@ -150,11 +150,8 @@
         random_seed = bcf_params['random_seed']
         keep_burnin = bcf_params['keep_burnin']
         keep_gfr = bcf_params['keep_gfr']
-<<<<<<< HEAD
+        self.standardize = bcf_params['standardize']
         keep_every = bcf_params['keep_every']
-=======
-        self.standardize = bcf_params['standardize']
->>>>>>> b6fe05a2
         
         # Variable weight preprocessing (and initialization if necessary)
         if variable_weights is None:
