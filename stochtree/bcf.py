--- conflicted
+++ resolved
@@ -83,81 +83,6 @@
             Optional test set of covariates used to define "out of sample" evaluation data.
         Z_test : np.array, optional
             Optional test set of (continuous or binary) treatment assignments.
-<<<<<<< HEAD
-            Must be provided if `X_test` is provided.
-        pi_test : np.array, optional
-            Optional test set vector of propensity scores. If not provided (but `X_test` and `Z_test` are), this will be estimated from the data.
-        num_gfr : int, optional
-            Number of "warm-start" iterations run using the grow-from-root algorithm (He and Hahn, 2021). Defaults to `5`.
-        num_burnin : int, optional
-            Number of "burn-in" iterations of the MCMC sampler. Defaults to `0`. Ignored if `num_gfr > 0`.
-        num_mcmc : int, optional
-            Number of "retained" iterations of the MCMC sampler. Defaults to `100`. If this is set to 0, GFR (XBART) samples will be retained.
-        params : dict, optional
-            Dictionary of model parameters, each of which has a default value.
-
-            * `cutpoint_grid_size` (`int`): Maximum number of cutpoints to consider for each feature. Defaults to `100`.
-            * `sigma_leaf_mu` (`float`): Starting value of leaf node scale parameter for the prognostic forest. Calibrated internally as `2/num_trees_mu` if not set here.
-            * `sigma_leaf_tau` (`float` or `np.array`): Starting value of leaf node scale parameter for the treatment effect forest. 
-                When treatment (`Z_train`) is multivariate, this can be either a `float` or a square 2-dimensional `np.array` 
-                with `sigma_leaf_tau.shape[0] == Z_train.shape[1]` and `sigma_leaf_tau.shape[1] == Z_train.shape[1]`.
-                If `sigma_leaf_tau` is provided as a float for multivariate treatment, the leaf scale term will be set as a 
-                diagonal matrix with `sigma_leaf_tau` on every diagonal. If not passed as an argument, this parameter is 
-                calibrated internally as `1/num_trees_tau` (and propagated to a diagonal matrix if necessary).
-            * `alpha_mu` (`float`): Prior probability of splitting for a tree of depth 0 for the prognostic forest. 
-                Tree split prior combines `alpha` and `beta` via `alpha*(1+node_depth)^-beta`.
-            * `alpha_tau` (`float`): Prior probability of splitting for a tree of depth 0 for the treatment effect forest. 
-                Tree split prior combines `alpha` and `beta` via `alpha*(1+node_depth)^-beta`.
-            * `alpha_variance` (`float`): Prior probability of splitting for a tree of depth 0 in the conditional variance model. Tree split prior combines `alpha_variance` and `beta_variance` via `alpha_variance*(1+node_depth)^-beta_variance`.
-            * `beta_mu` (`float`): Exponent that decreases split probabilities for nodes of depth > 0 for the prognostic forest. 
-                Tree split prior combines `alpha` and `beta` via `alpha*(1+node_depth)^-beta`.
-            * `beta_tau` (`float`): Exponent that decreases split probabilities for nodes of depth > 0 for the treatment effect forest. 
-                Tree split prior combines `alpha` and `beta` via `alpha*(1+node_depth)^-beta`.
-            * `beta_variance` (`float`): Exponent that decreases split probabilities for nodes of depth > 0 in the conditional variance model. Tree split prior combines `alpha_variance` and `beta_variance` via `alpha_variance*(1+node_depth)^-beta_variance`.
-            * `min_samples_leaf_mu` (`int`): Minimum allowable size of a leaf, in terms of training samples, for the prognostic forest. Defaults to `5`.
-            * `min_samples_leaf_tau` (`int`): Minimum allowable size of a leaf, in terms of training samples, for the treatment effect forest. Defaults to `5`.
-            * `min_samples_leaf_variance` (`int`): Minimum allowable size of a leaf, in terms of training samples in the conditional variance model. Defaults to `5`.
-            * `max_depth_mu` (`int`): Maximum depth of any tree in the mu ensemble. Defaults to `10`. Can be overriden with `-1` which does not enforce any depth limits on trees.
-            * `max_depth_tau` (`int`): Maximum depth of any tree in the tau ensemble. Defaults to `5`. Can be overriden with `-1` which does not enforce any depth limits on trees.
-            * `max_depth_variance` (`int`): Maximum depth of any tree in the ensemble in the conditional variance model. Defaults to `10`. Can be overriden with `-1` which does not enforce any depth limits on trees.
-            * `a_global` (`float`): Shape parameter in the `IG(a_global, b_global)` global error variance model. Defaults to `0`.
-            * `b_global` (`float`): Component of the scale parameter in the `IG(a_global, b_global)` global error variance prior. Defaults to `0`.
-            * `a_leaf_mu` (`float`): Shape parameter in the `IG(a_leaf, b_leaf)` leaf node parameter variance model for the prognostic forest. Defaults to `3`.
-            * `a_leaf_tau` (`float`): Shape parameter in the `IG(a_leaf, b_leaf)` leaf node parameter variance model for the treatment effect forest. Defaults to `3`.
-            * `b_leaf_mu` (`float`): Scale parameter in the `IG(a_leaf, b_leaf)` leaf node parameter variance model for the prognostic forest. Calibrated internally as `0.5/num_trees` if not set here.
-            * `b_leaf_tau` (`float`): Scale parameter in the `IG(a_leaf, b_leaf)` leaf node parameter variance model for the treatment effect forest. Calibrated internally as `0.5/num_trees` if not set here.
-            * `sigma2_init` (`float`): Starting value of global variance parameter. Calibrated internally as in Sparapani et al (2021) if not set here.
-            * `variance_forest_leaf_init` (`float`): Starting value of root forest prediction in conditional (heteroskedastic) error variance model. Calibrated internally as `np.log(pct_var_variance_forest_init*np.var((y-np.mean(y))/np.std(y)))/num_trees_variance` if not set.
-            * `pct_var_sigma2_init` (`float`): Percentage of standardized outcome variance used to initialize global error variance parameter. Superseded by `sigma2`. Defaults to `0.25`.
-            * `pct_var_variance_forest_init` (`float`): Percentage of standardized outcome variance used to initialize global error variance parameter. Default: `1`. Superseded by `variance_forest_init`.
-            * `variable_weights_mean` (`np.`array`): Numeric weights reflecting the relative probability of splitting on each variable in the prognostic and treatment effect forests. Does not need to sum to 1 but cannot be negative. Defaults to `np.repeat(1/X_train.shape[1], X_train.shape[1])` if not set here. Note that if the propensity score is included as a covariate in either forest, its weight will default to `1/X_train.shape[1]`. A workaround if you wish to provide a custom weight for the propensity score is to include it as a column in `X_train` and then set `propensity_covariate` to `'none'` and adjust `keep_vars_mu` and `keep_vars_tau` accordingly.
-            * `variable_weights_variance` (`np.array`): Numeric weights reflecting the relative probability of splitting on each variable in the variance forest. Does not need to sum to 1 but cannot be negative. Defaults to uniform over the columns of `X_train` if not provided.
-            * `keep_vars_mu` (`list` or `np.array`): Vector of variable names or column indices denoting variables that should be included in the prognostic (`mu(X)`) forest. Defaults to `None`.
-            * `drop_vars_mu` (`list` or `np.array`): Vector of variable names or column indices denoting variables that should be excluded from the prognostic (`mu(X)`) forest. Defaults to `None`. If both `drop_vars_mu` and `keep_vars_mu` are set, `drop_vars_mu` will be ignored.
-            * `drop_vars_variance` (`list` or `np.array`): Vector of variable names or column indices denoting variables that should be excluded from the variance (`sigma^2(X)`) forest. Defaults to `None`. If both `drop_vars_variance` and `keep_vars_variance` are set, `drop_vars_variance` will be ignored.
-            * `keep_vars_tau` (`list` or `np.array`): Vector of variable names or column indices denoting variables that should be included in the treatment effect (`tau(X)`) forest. Defaults to `None`.
-            * `drop_vars_tau` (`list` or `np.array`): Vector of variable names or column indices denoting variables that should be excluded from the treatment effect (`tau(X)`) forest. Defaults to `None`. If both `drop_vars_tau` and `keep_vars_tau` are set, `drop_vars_tau` will be ignored.
-            * `drop_vars_variance` (`list` or `np.array`): Vector of variable names or column indices denoting variables that should be excluded from the variance (`sigma^2(X)`) forest. Defaults to `None`. If both `drop_vars_variance` and `keep_vars_variance` are set, `drop_vars_variance` will be ignored.
-            * `keep_vars_variance` (`list` or `np.array`): Vector of variable names or column indices denoting variables that should be included in the variance (`sigma^2(X)`) forest. Defaults to `None`.
-            * `num_trees_mu` (`int`): Number of trees in the prognostic forest. Defaults to `200`.
-            * `num_trees_tau` (`int`): Number of trees in the treatment effect forest. Defaults to `50`.
-            * `num_trees_variance` (`int`): Number of trees in the ensemble for the conditional variance model. Defaults to `0`. Variance is only modeled using a tree / forest if `num_trees_variance > 0`.
-            * `sample_sigma_global` (`bool`): Whether or not to update the `sigma^2` global error variance parameter based on `IG(a_global, b_global)`. Defaults to `True`.
-            * `sample_sigma_leaf_mu` (`bool`): Whether or not to update the `tau` leaf scale variance parameter based on `IG(a_leaf, b_leaf)` for the prognostic forest. 
-                Cannot (currently) be set to true if `basis_train` has more than one column. Defaults to `True`.
-            * `sample_sigma_leaf_tau` (`bool`): Whether or not to update the `tau` leaf scale variance parameter based on `IG(a_leaf, b_leaf)` for the treatment effect forest. 
-                Cannot (currently) be set to true if `basis_train` has more than one column. Defaults to `True`.
-            * `propensity_covariate` (`str`): Whether to include the propensity score as a covariate in either or both of the forests. Enter `"none"` for neither, `"mu"` for the prognostic forest, `"tau"` for the treatment forest, and `"both"` for both forests. 
-                If this is not `"none"` and a propensity score is not provided, it will be estimated from (`X_train`, `Z_train`) using `BARTModel`. Defaults to `"mu"`.
-            * `adaptive_coding` (`bool`): Whether or not to use an "adaptive coding" scheme in which a binary treatment variable is not coded manually as (0,1) or (-1,1) but learned via 
-                parameters `b_0` and `b_1` that attach to the outcome model `[b_0 (1-Z) + b_1 Z] tau(X)`. This is ignored when Z is not binary. Defaults to True.
-            * `b_0` (`float`): Initial value of the "control" group coding parameter. This is ignored when `Z` is not binary. Default: `-0.5`.
-            * `b_1` (`float`): Initial value of the "treated" group coding parameter. This is ignored when `Z` is not binary. Default: `0.5`.
-            * `random_seed` (`int`): Integer parameterizing the C++ random number generator. If not specified, the C++ random number generator is seeded according to `std::random_device`.
-            * `keep_burnin` (`bool`): Whether or not "burnin" samples should be included in predictions. Defaults to `False`. Ignored if `num_mcmc == 0`.
-            * `keep_gfr` (`bool`): Whether or not "warm-start" / grow-from-root samples should be included in predictions. Defaults to `False`. Ignored if `num_mcmc == 0`.
-            * `keep_every` (`int`): How many iterations of the burned-in MCMC sampler should be run before forests and parameters are retained. Defaults to `1`. Setting `keep_every = k` for some `k > 1` will "thin" the MCMC samples by retaining every `k`-th sample, rather than simply every sample. This can reduce the autocorrelation of the MCMC samples.
-=======
             Must be provided if ``X_test`` is provided.
         pi_test : :obj:`np.array`, optional
             Optional test set vector of propensity scores. If not provided (but ``X_test`` and ``Z_test`` are), this will be estimated from the data.
@@ -171,72 +96,71 @@
             Dictionary of general model parameters, each of which has a default value processed internally, so this argument is optional.
 
             * ``cutpoint_grid_size`` (``int``): Maximum number of cutpoints to consider for each feature. Defaults to ``100``.
-            * ``standardize`` (``bool``): Whether or not to standardize the outcome (and store the offset / scale in the model object). Defaults to ``True``.
-            * ``sample_sigma2_global`` (``bool``): Whether or not to update the ``sigma^2`` global error variance parameter based on ``IG(sigma2_global_shape, sigma2_global_scale)``. Defaults to ``True``.
-            * ``sigma2_global_init`` (``float``): Starting value of global variance parameter. Set internally to the outcome variance (standardized if `standardize = True`) if not set here.
-            * ``sigma2_global_shape`` (``float``): Shape parameter in the ``IG(sigma2_global_shape, b_glsigma2_global_scaleobal)`` global error variance model. Defaults to ``0``.
-            * ``sigma2_global_scale`` (``float``): Scale parameter in the ``IG(sigma2_global_shape, b_glsigma2_global_scaleobal)`` global error variance model. Defaults to ``0``.
-            * ``variable_weights`` (`np.`array``): Numeric weights reflecting the relative probability of splitting on each variable in each of the forests. Does not need to sum to 1 but cannot be negative. Defaults to ``np.repeat(1/X_train.shape[1], X_train.shape[1])`` if not set here. Note that if the propensity score is included as a covariate in either forest, its weight will default to ``1/X_train.shape[1]``. A workaround if you wish to provide a custom weight for the propensity score is to include it as a column in ``X_train`` and then set ``propensity_covariate`` to ``'none'`` and adjust ``keep_vars`` accordingly for the mu or tau forests.
+            * ``sigma_leaf_mu`` (``float``): Starting value of leaf node scale parameter for the prognostic forest. Calibrated internally as ``2/num_trees_mu`` if not set here.
+            * ``sigma_leaf_tau`` (``float`` or ``np.array``): Starting value of leaf node scale parameter for the treatment effect forest. 
+                When treatment (``Z_train``) is multivariate, this can be either a ``float`` or a square 2-dimensional ``np.array`` 
+                with ``sigma_leaf_tau.shape[0] == Z_train.shape[1]`` and ``sigma_leaf_tau.shape[1] == Z_train.shape[1]``.
+                If ``sigma_leaf_tau`` is provided as a float for multivariate treatment, the leaf scale term will be set as a 
+                diagonal matrix with ``sigma_leaf_tau`` on every diagonal. If not passed as an argument, this parameter is 
+                calibrated internally as ``1/num_trees_tau`` (and propagated to a diagonal matrix if necessary).
+            * ``alpha_mu`` (``float``): Prior probability of splitting for a tree of depth 0 for the prognostic forest. 
+                Tree split prior combines ``alpha`` and ``beta`` via ``alpha*(1+node_depth)^-beta``.
+            * ``alpha_tau`` (``float``): Prior probability of splitting for a tree of depth 0 for the treatment effect forest. 
+                Tree split prior combines ``alpha`` and ``beta`` via ``alpha*(1+node_depth)^-beta``.
+            * ``alpha_variance`` (``float``): Prior probability of splitting for a tree of depth 0 in the conditional variance model. Tree split prior combines ``alpha_variance`` and ``beta_variance`` via ``alpha_variance*(1+node_depth)^-beta_variance``.
+            * ``beta_mu`` (``float``): Exponent that decreases split probabilities for nodes of depth > 0 for the prognostic forest. 
+                Tree split prior combines ``alpha`` and ``beta`` via ``alpha*(1+node_depth)^-beta``.
+            * ``beta_tau`` (``float``): Exponent that decreases split probabilities for nodes of depth > 0 for the treatment effect forest. 
+                Tree split prior combines ``alpha`` and ``beta`` via ``alpha*(1+node_depth)^-beta``.
+            * ``beta_variance`` (``float``): Exponent that decreases split probabilities for nodes of depth > 0 in the conditional variance model. Tree split prior combines ``alpha_variance`` and ``beta_variance`` via ``alpha_variance*(1+node_depth)^-beta_variance``.
+            * ``min_samples_leaf_mu`` (``int``): Minimum allowable size of a leaf, in terms of training samples, for the prognostic forest. Defaults to ``5``.
+            * ``min_samples_leaf_tau`` (``int``): Minimum allowable size of a leaf, in terms of training samples, for the treatment effect forest. Defaults to ``5``.
+            * ``min_samples_leaf_variance`` (``int``): Minimum allowable size of a leaf, in terms of training samples in the conditional variance model. Defaults to ``5``.
+            * ``max_depth_mu`` (``int``): Maximum depth of any tree in the mu ensemble. Defaults to ``10``. Can be overriden with ``-1`` which does not enforce any depth limits on trees.
+            * ``max_depth_tau`` (``int``): Maximum depth of any tree in the tau ensemble. Defaults to ``5``. Can be overriden with ``-1`` which does not enforce any depth limits on trees.
+            * ``max_depth_variance`` (``int``): Maximum depth of any tree in the ensemble in the conditional variance model. Defaults to ``10``. Can be overriden with ``-1`` which does not enforce any depth limits on trees.
+            * ``a_global`` (``float``): Shape parameter in the ``IG(a_global, b_global)`` global error variance model. Defaults to ``0``.
+            * ``b_global`` (``float``): Component of the scale parameter in the ``IG(a_global, b_global)`` global error variance prior. Defaults to ``0``.
+            * ``a_leaf_mu`` (``float``): Shape parameter in the ``IG(a_leaf, b_leaf)`` leaf node parameter variance model for the prognostic forest. Defaults to ``3``.
+            * ``a_leaf_tau`` (``float``): Shape parameter in the ``IG(a_leaf, b_leaf)`` leaf node parameter variance model for the treatment effect forest. Defaults to ``3``.
+            * ``b_leaf_mu`` (``float``): Scale parameter in the ``IG(a_leaf, b_leaf)`` leaf node parameter variance model for the prognostic forest. Calibrated internally as ``0.5/num_trees`` if not set here.
+            * ``b_leaf_tau`` (``float``): Scale parameter in the ``IG(a_leaf, b_leaf)`` leaf node parameter variance model for the treatment effect forest. Calibrated internally as ``0.5/num_trees`` if not set here.
+            * ``sigma2_init`` (``float``): Starting value of global variance parameter. Calibrated internally as in Sparapani et al (2021) if not set here.
+            * ``variance_forest_leaf_init`` (``float``): Starting value of root forest prediction in conditional (heteroskedastic) error variance model. Calibrated internally as ``np.log(pct_var_variance_forest_init*np.var((y-np.mean(y))/np.std(y)))/num_trees_variance`` if not set.
+            * ``pct_var_sigma2_init`` (``float``): Percentage of standardized outcome variance used to initialize global error variance parameter. Superseded by ``sigma2``. Defaults to ``0.25``.
+            * ``pct_var_variance_forest_init`` (``float``): Percentage of standardized outcome variance used to initialize global error variance parameter. Default: ``1``. Superseded by ``variance_forest_init``.
+            * ``variable_weights_mean`` (`np.`array``): Numeric weights reflecting the relative probability of splitting on each variable in the prognostic and treatment effect forests. Does not need to sum to 1 but cannot be negative. Defaults to ``np.repeat(1/X_train.shape[1], X_train.shape[1])`` if not set here. Note that if the propensity score is included as a covariate in either forest, its weight will default to ``1/X_train.shape[1]``. A workaround if you wish to provide a custom weight for the propensity score is to include it as a column in ``X_train`` and then set ``propensity_covariate`` to ``'none'`` and adjust ``keep_vars_mu`` and ``keep_vars_tau`` accordingly.
+            * ``variable_weights_variance`` (``np.array``): Numeric weights reflecting the relative probability of splitting on each variable in the variance forest. Does not need to sum to 1 but cannot be negative. Defaults to uniform over the columns of ``X_train`` if not provided.
+            * ``keep_vars_mu`` (``list`` or ``np.array``): Vector of variable names or column indices denoting variables that should be included in the prognostic (``mu(X)``) forest. Defaults to ``None``.
+            * ``drop_vars_mu`` (``list`` or ``np.array``): Vector of variable names or column indices denoting variables that should be excluded from the prognostic (``mu(X)``) forest. Defaults to ``None``. If both ``drop_vars_mu`` and ``keep_vars_mu`` are set, ``drop_vars_mu`` will be ignored.
+            * ``drop_vars_variance`` (``list`` or ``np.array``): Vector of variable names or column indices denoting variables that should be excluded from the variance (``sigma^2(X)``) forest. Defaults to ``None``. If both ``drop_vars_variance`` and ``keep_vars_variance`` are set, ``drop_vars_variance`` will be ignored.
+            * ``keep_vars_tau`` (``list`` or ``np.array``): Vector of variable names or column indices denoting variables that should be included in the treatment effect (``tau(X)``) forest. Defaults to ``None``.
+            * ``drop_vars_tau`` (``list`` or ``np.array``): Vector of variable names or column indices denoting variables that should be excluded from the treatment effect (``tau(X)``) forest. Defaults to ``None``. If both ``drop_vars_tau`` and ``keep_vars_tau`` are set, ``drop_vars_tau`` will be ignored.
+            * ``drop_vars_variance`` (``list`` or ``np.array``): Vector of variable names or column indices denoting variables that should be excluded from the variance (``sigma^2(X)``) forest. Defaults to ``None``. If both ``drop_vars_variance`` and ``keep_vars_variance`` are set, ``drop_vars_variance`` will be ignored.
+            * ``keep_vars_variance`` (``list`` or ``np.array``): Vector of variable names or column indices denoting variables that should be included in the variance (``sigma^2(X)``) forest. Defaults to ``None``.
+            * ``num_trees_mu`` (``int``): Number of trees in the prognostic forest. Defaults to ``200``.
+            * ``num_trees_tau`` (``int``): Number of trees in the treatment effect forest. Defaults to ``50``.
+            * ``num_trees_variance`` (``int``): Number of trees in the ensemble for the conditional variance model. Defaults to ``0``. Variance is only modeled using a tree / forest if ``num_trees_variance > 0``.
+            * ``sample_sigma_global`` (``bool``): Whether or not to update the ``sigma^2`` global error variance parameter based on ``IG(a_global, b_global)``. Defaults to ``True``.
+            * ``sample_sigma_leaf_mu`` (``bool``): Whether or not to update the ``tau`` leaf scale variance parameter based on ``IG(a_leaf, b_leaf)`` for the prognostic forest. 
+                Cannot (currently) be set to true if ``basis_train`` has more than one column. Defaults to ``True``.
+            * ``sample_sigma_leaf_tau`` (``bool``): Whether or not to update the ``tau`` leaf scale variance parameter based on ``IG(a_leaf, b_leaf)`` for the treatment effect forest. 
+                Cannot (currently) be set to true if ``basis_train`` has more than one column. Defaults to ``True``.
             * ``propensity_covariate`` (``str``): Whether to include the propensity score as a covariate in either or both of the forests. Enter ``"none"`` for neither, ``"mu"`` for the prognostic forest, ``"tau"`` for the treatment forest, and ``"both"`` for both forests. 
                 If this is not ``"none"`` and a propensity score is not provided, it will be estimated from (``X_train``, ``Z_train``) using ``BARTModel``. Defaults to ``"mu"``.
             * ``adaptive_coding`` (``bool``): Whether or not to use an "adaptive coding" scheme in which a binary treatment variable is not coded manually as (0,1) or (-1,1) but learned via 
                 parameters ``b_0`` and ``b_1`` that attach to the outcome model ``[b_0 (1-Z) + b_1 Z] tau(X)``. This is ignored when Z is not binary. Defaults to True.
-            * ``control_coding_init`` (``float``): Initial value of the "control" group coding parameter. This is ignored when ``Z`` is not binary. Default: ``-0.5``.
-            * ``treated_coding_init`` (``float``): Initial value of the "treated" group coding parameter. This is ignored when ``Z`` is not binary. Default: ``0.5``.
+            * ``b_0`` (``float``): Initial value of the "control" group coding parameter. This is ignored when ``Z`` is not binary. Default: ``-0.5``.
+            * ``b_1`` (``float``): Initial value of the "treated" group coding parameter. This is ignored when ``Z`` is not binary. Default: ``0.5``.
             * ``random_seed`` (``int``): Integer parameterizing the C++ random number generator. If not specified, the C++ random number generator is seeded according to ``std::random_device``.
             * ``keep_burnin`` (``bool``): Whether or not "burnin" samples should be included in predictions. Defaults to ``False``. Ignored if ``num_mcmc == 0``.
             * ``keep_gfr`` (``bool``): Whether or not "warm-start" / grow-from-root samples should be included in predictions. Defaults to ``False``. Ignored if ``num_mcmc == 0``.
             * ``keep_every`` (``int``): How many iterations of the burned-in MCMC sampler should be run before forests and parameters are retained. Defaults to ``1``. Setting ``keep_every = k`` for some ``k > 1`` will "thin" the MCMC samples by retaining every ``k``-th sample, rather than simply every sample. This can reduce the autocorrelation of the MCMC samples.
-            * ``num_chains`` (``int``): How many independent MCMC chains should be sampled. If `num_mcmc = 0`, this is ignored. If `num_gfr = 0`, then each chain is run from root for `num_mcmc * keep_every + num_burnin` iterations, with `num_mcmc` samples retained. If `num_gfr > 0`, each MCMC chain will be initialized from a separate GFR ensemble, with the requirement that `num_gfr >= num_chains`. Defaults to `1`.
-        
-        mu_forest_params : :obj:`dict`, optional
-            Dictionary of prognostic forest model parameters, each of which has a default value processed internally, so this argument is optional.
-
-            * ``num_trees`` (``int``): Number of trees in the prognostic forest. Defaults to ``250``. Must be a positive integer.
-            * ``alpha`` (``float``): Prior probability of splitting for a tree of depth 0 in the prognostic forest. Tree split prior combines ``alpha`` and ``beta`` via ``alpha*(1+node_depth)^-beta``. Defaults to ``0.95``.
-            * ``beta`` (``float``): Exponent that decreases split probabilities for nodes of depth > 0 in the prognostic forest. Tree split prior combines ``alpha`` and ``beta`` via ``alpha*(1+node_depth)^-beta``. Defaults to ``2``.
-            * ``min_samples_leaf`` (``int``): Minimum allowable size of a leaf, in terms of training samples, in the prognostic forest. Defaults to ``5``.
-            * ``max_depth`` (``int``): Maximum depth of any tree in the ensemble in the prognostic forest. Defaults to ``10``. Can be overriden with ``-1`` which does not enforce any depth limits on trees.
-            * ``variable_weights`` (``np.array``): Numeric weights reflecting the relative probability of splitting on each variable in the prognostic forest. Does not need to sum to 1 but cannot be negative. Defaults to uniform over the columns of ``X_train`` if not provided.
-            * ``sample_sigma2_leaf`` (``bool``): Whether or not to update the ``tau`` leaf scale variance parameter based on ``IG(sigma2_leaf_shape, sigma2_leaf_scale)``. Cannot (currently) be set to true if ``basis_train`` has more than one column. Defaults to ``False``.
-            * ``sigma2_leaf_init`` (``float``): Starting value of leaf node scale parameter. Calibrated internally as `1/num_trees` if not set here.
-            * ``sigma2_leaf_shape`` (``float``): Shape parameter in the ``IG(sigma2_leaf_shape, sigma2_leaf_scale)`` leaf node parameter variance model. Defaults to ``3``.
-            * ``sigma2_leaf_scale`` (``float``): Scale parameter in the ``IG(sigma2_leaf_shape, sigma2_leaf_scale)`` leaf node parameter variance model. Calibrated internally as ``0.5/num_trees`` if not set here.
-            * ``keep_vars`` (``list`` or ``np.array``): Vector of variable names or column indices denoting variables that should be included in the prognostic (``mu(X)``) forest. Defaults to ``None``.
-            * ``drop_vars`` (``list`` or ``np.array``): Vector of variable names or column indices denoting variables that should be excluded from the prognostic (``mu(X)``) forest. Defaults to ``None``. If both ``drop_vars_mu`` and ``keep_vars_mu`` are set, ``drop_vars_mu`` will be ignored.
-
-        tau_forest_params : :obj:`dict`, optional
-            Dictionary of treatment effect forest model parameters, each of which has a default value processed internally, so this argument is optional.
-
-            * ``num_trees`` (``int``): Number of trees in the treatment effect forest. Defaults to ``50``. Must be a positive integer.
-            * ``alpha`` (``float``): Prior probability of splitting for a tree of depth 0 in the treatment effect forest. Tree split prior combines ``alpha`` and ``beta`` via ``alpha*(1+node_depth)^-beta``. Defaults to ``0.25``.
-            * ``beta`` (``float``): Exponent that decreases split probabilities for nodes of depth > 0 in the treatment effect forest. Tree split prior combines ``alpha`` and ``beta`` via ``alpha*(1+node_depth)^-beta``. Defaults to ``3``.
-            * ``min_samples_leaf`` (``int``): Minimum allowable size of a leaf, in terms of training samples, in the treatment effect forest. Defaults to ``5``.
-            * ``max_depth`` (``int``): Maximum depth of any tree in the ensemble in the treatment effect forest. Defaults to ``5``. Can be overriden with ``-1`` which does not enforce any depth limits on trees.
-            * ``variable_weights`` (``np.array``): Numeric weights reflecting the relative probability of splitting on each variable in the treatment effect forest. Does not need to sum to 1 but cannot be negative. Defaults to uniform over the columns of ``X_train`` if not provided.
-            * ``sample_sigma2_leaf`` (``bool``): Whether or not to update the ``tau`` leaf scale variance parameter based on ``IG(sigma2_leaf_shape, sigma2_leaf_scale)``. Cannot (currently) be set to true if ``basis_train`` has more than one column. Defaults to ``False``.
-            * ``sigma2_leaf_init`` (``float``): Starting value of leaf node scale parameter. Calibrated internally as `1/num_trees` if not set here.
-            * ``sigma2_leaf_shape`` (``float``): Shape parameter in the ``IG(sigma2_leaf_shape, sigma2_leaf_scale)`` leaf node parameter variance model. Defaults to ``3``.
-            * ``sigma2_leaf_scale`` (``float``): Scale parameter in the ``IG(sigma2_leaf_shape, sigma2_leaf_scale)`` leaf node parameter variance model. Calibrated internally as ``0.5/num_trees`` if not set here.            
-
-        variance_forest_params : :obj:`dict`, optional
-            Dictionary of variance forest model  parameters, each of which has a default value processed internally, so this argument is optional.
-
-            * ``num_trees`` (``int``): Number of trees in the conditional variance model. Defaults to ``0``. Variance is only modeled using a tree / forest if ``num_trees > 0``.
-            * ``alpha`` (``float``): Prior probability of splitting for a tree of depth 0 in the conditional variance model. Tree split prior combines ``alpha`` and ``beta`` via ``alpha*(1+node_depth)^-beta``. Defaults to ``0.95``.
-            * ``beta`` (``float``): Exponent that decreases split probabilities for nodes of depth > 0 in the conditional variance model. Tree split prior combines ``alpha`` and ``beta`` via ``alpha*(1+node_depth)^-beta``. Defaults to ``2``.
-            * ``min_samples_leaf`` (``int``): Minimum allowable size of a leaf, in terms of training samples, in the conditional variance model. Defaults to ``5``.
-            * ``max_depth`` (``int``): Maximum depth of any tree in the ensemble in the conditional variance model. Defaults to ``10``. Can be overriden with ``-1`` which does not enforce any depth limits on trees.
-            * ``variable_weights`` (``np.array``): Numeric weights reflecting the relative probability of splitting on each variable in the variance forest. Does not need to sum to 1 but cannot be negative. Defaults to uniform over the columns of ``X_train`` if not provided.
-            * ``var_forest_leaf_init`` (``float``): Starting value of root forest prediction in conditional (heteroskedastic) error variance model. Calibrated internally as ``np.log(0.6*np.var(y_train))/num_trees_variance``, where `y_train` is the possibly standardized outcome, if not set.
-            * ``var_forest_prior_shape`` (``float``): Shape parameter in the [optional] ``IG(var_forest_prior_shape, var_forest_prior_scale)`` conditional error variance forest (which is only sampled if ``num_trees > 0``). Calibrated internally as ``num_trees / 1.5^2 + 0.5`` if not set here.
-            * ``var_forest_prior_scale`` (``float``): Scale parameter in the [optional] ``IG(var_forest_prior_shape, var_forest_prior_scale)`` conditional error variance forest (which is only sampled if ``num_trees > 0``). Calibrated internally as ``num_trees / 1.5^2`` if not set here.
         
         Returns
         -------
         self : BCFModel
             Sampled BCF Model.
->>>>>>> d68db11b
         """
         # Update general BART parameters
         general_params_default = {
