"""
Bayesian Additive Regression Trees (BART) module
"""

import warnings
from math import log
from numbers import Integral
from typing import Any, Dict, Optional, Union

import numpy as np
import pandas as pd

from .config import ForestModelConfig, GlobalModelConfig
from .data import Dataset, Residual
from .forest import Forest, ForestContainer
from .preprocessing import CovariatePreprocessor, _preprocess_params
from .random_effects import RandomEffectsContainer, RandomEffectsDataset, RandomEffectsModel, RandomEffectsTracker
from .sampler import RNG, ForestSampler, GlobalVarianceModel, LeafVarianceModel
from .serialization import JSONSerializer
from .utils import NotSampledError


class BARTModel:
    r"""
    Class that handles sampling, storage, and serialization of stochastic forest models for supervised learning. 
    The class takes its name from Bayesian Additive Regression Trees, an MCMC sampler originally developed in 
    Chipman, George, McCulloch (2010), but supports several sampling algorithms:

    - MCMC: The "classic" sampler defined in Chipman, George, McCulloch (2010). In order to run the MCMC sampler, set `num_gfr = 0` (explained below) and then define a sampler according to several parameters:
        - `num_burnin`: the number of iterations to run before "retaining" samples for further analysis. These "burned in" samples are helpful for allowing a sampler to converge before retaining samples.
        - `num_chains`: the number of independent sequences of MCMC samples to generate (typically referred to in the literature as "chains")
        - `num_mcmc`: the number of "retained" samples of the posterior distribution
        - `keep_every`: after a sampler has "burned in", we will run the sampler for `keep_every` * `num_mcmc` iterations, retaining one of each `keep_every` iteration in a chain.
    - GFR (Grow-From-Root): A fast, greedy approximation of the BART MCMC sampling algorithm introduced in He and Hahn (2021). GFR sampler iterations are governed by the `num_gfr` parameter, and there are two primary ways to use this sampler:
        - Standalone: setting `num_gfr > 0` and both `num_burnin = 0` and `num_mcmc = 0` will only run and retain GFR samples of the posterior. This is typically referred to as "XBART" (accelerated BART).
        - Initializer for MCMC: setting `num_gfr > 0` and `num_mcmc > 0` will use ensembles from the GFR algorithm to initialize `num_chains` independent MCMC BART samplers, which are run for `num_mcmc` iterations. This is typically referred to as "warm start BART".
    
    In addition to enabling multiple samplers, we support a broad set of models. First, note that the original BART model of Chipman, George, McCulloch (2010) is

    \begin{equation*}
    \begin{aligned}
    y &= f(X) + \epsilon\\
    f(X) &\sim \text{BART}(\cdot)\\
    \epsilon &\sim N(0, \sigma^2)\\
    \sigma^2 &\sim IG(\nu, \nu\lambda)
    \end{aligned}
    \end{equation*}

    In words, there is a nonparametric mean function governed by a tree ensemble with a BART prior and an additive (mean-zero) Gaussian error 
    term, whose variance is parameterized with an inverse gamma prior.

    The `BARTModel` class supports the following extensions of this model:
    
    - Leaf Regression: Rather than letting `f(X)` define a standard decision tree ensemble, in which each tree uses `X` to partition the data and then serve up constant predictions, we allow for models `f(X,Z)` in which `X` and `Z` together define a partitioned linear model (`X` partitions the data and `Z` serves as the basis for regression models). This model can be run by specifying `leaf_basis_train` in the `sample` method.
    - Heteroskedasticity: Rather than define $\epsilon$ parameterically, we can let a forest $\sigma^2(X)$ model a conditional error variance function. This can be done by setting `num_trees_variance > 0` in the `params` dictionary passed to the `sample` method.
    """

    def __init__(self) -> None:
        # Internal flag for whether the sample() method has been run
        self.sampled = False
        self.rng = np.random.default_rng()

    def sample(
        self,
        X_train: Union[np.array, pd.DataFrame],
        y_train: np.array,
        leaf_basis_train: np.array = None,
        rfx_group_ids_train: np.array = None,
        rfx_basis_train: np.array = None,
        X_test: Union[np.array, pd.DataFrame] = None,
        leaf_basis_test: np.array = None,
        rfx_group_ids_test: np.array = None,
        rfx_basis_test: np.array = None,
        num_gfr: int = 5,
        num_burnin: int = 0,
        num_mcmc: int = 100,
        general_params: Optional[Dict[str, Any]] = None,
        mean_forest_params: Optional[Dict[str, Any]] = None,
        variance_forest_params: Optional[Dict[str, Any]] = None,
    ) -> None:
        """Runs a BART sampler on provided training set. Predictions will be cached for the training set and (if provided) the test set.
        Does not require a leaf regression basis.

        Parameters
        ----------
        X_train : np.array
            Training set covariates on which trees may be partitioned.
        y_train : np.array
            Training set outcome.
        leaf_basis_train : np.array, optional
            Optional training set basis vector used to define a regression to be run in the leaves of each tree.
        rfx_group_ids_train : np.array, optional
            Optional group labels used for an additive random effects model.
        rfx_basis_train : np.array, optional
            Optional basis for "random-slope" regression in an additive random effects model.
        X_test : np.array, optional
            Optional test set covariates.
        leaf_basis_test : np.array, optional
            Optional test set basis vector used to define a regression to be run in the leaves of each tree.
            Must be included / omitted consistently (i.e. if leaf_basis_train is provided, then leaf_basis_test must be provided alongside X_test).
        rfx_group_ids_test : np.array, optional
            Optional test set group labels used for an additive random effects model. We do not currently support (but plan to in the near future), 
            test set evaluation for group labels that were not in the training set.
        rfx_basis_test : np.array, optional
            Optional test set basis for "random-slope" regression in additive random effects model.
        num_gfr : int, optional
            Number of "warm-start" iterations run using the grow-from-root algorithm (He and Hahn, 2021). Defaults to `5`.
        num_burnin : int, optional
            Number of "burn-in" iterations of the MCMC sampler. Defaults to `0`. Ignored if `num_gfr > 0`.
        num_mcmc : int, optional
            Number of "retained" iterations of the MCMC sampler. Defaults to `100`. If this is set to 0, GFR (XBART) samples will be retained.
        general_params : dict, optional
            Dictionary of general model parameters, each of which has a default value processed internally, so this argument is optional.

            * `cutpoint_grid_size` (`int`): Maximum number of cutpoints to consider for each feature. Defaults to `100`.
            * `standardize` (`bool`): Whether or not to standardize the outcome (and store the offset / scale in the model object). Defaults to `True`.
            * `sample_sigma2_global` (`bool`): Whether or not to update the `sigma^2` global error variance parameter based on `IG(sigma2_global_shape, sigma2_global_scale)`. Defaults to `True`.
            * `sigma2_init` (`float`): Starting value of global variance parameter. Set internally to the outcome variance (standardized if `standardize = True`) if not set here.
            * `sigma2_global_shape` (`float`): Shape parameter in the `IG(sigma2_global_shape, b_glsigma2_global_scaleobal)` global error variance model. Defaults to `0`.
            * `sigma2_global_scale` (`float`): Scale parameter in the `IG(sigma2_global_shape, b_glsigma2_global_scaleobal)` global error variance model. Defaults to `0`.
            * `variable_weights` (`np.array`): Numeric weights reflecting the relative probability of splitting on each variable. Does not need to sum to 1 but cannot be negative. Defaults to uniform over the columns of `X_train` if not provided.
            * `random_seed` (`int`): Integer parameterizing the C++ random number generator. If not specified, the C++ random number generator is seeded according to `std::random_device`.
            * `keep_burnin` (`bool`): Whether or not "burnin" samples should be included in predictions. Defaults to `False`. Ignored if `num_mcmc == 0`.
            * `keep_gfr` (`bool`): Whether or not "warm-start" / grow-from-root samples should be included in predictions. Defaults to `False`. Ignored if `num_mcmc == 0`.
            * `keep_every` (`int`): How many iterations of the burned-in MCMC sampler should be run before forests and parameters are retained. Defaults to `1`. Setting `keep_every = k` for some `k > 1` will "thin" the MCMC samples by retaining every `k`-th sample, rather than simply every sample. This can reduce the autocorrelation of the MCMC samples.
            * `num_chains` (`int`): How many independent MCMC chains should be sampled. If `num_mcmc = 0`, this is ignored. If `num_gfr = 0`, then each chain is run from root for `num_mcmc * keep_every + num_burnin` iterations, with `num_mcmc` samples retained. If `num_gfr > 0`, each MCMC chain will be initialized from a separate GFR ensemble, with the requirement that `num_gfr >= num_chains`. Defaults to `1`.

        mean_forest_params : dict, optional
            Dictionary of mean forest model parameters, each of which has a default value processed internally, so this argument is optional.

            * `num_trees` (`int`): Number of trees in the conditional mean model. Defaults to `200`. If `num_trees = 0`, the conditional mean will not be modeled using a forest and sampling will only proceed if `num_trees > 0` for the variance forest.
            * `alpha` (`float`): Prior probability of splitting for a tree of depth 0 in the conditional mean model. Tree split prior combines `alpha` and `beta` via `alpha*(1+node_depth)^-beta`. Defaults to `0.95`.
            * `beta` (`float`): Exponent that decreases split probabilities for nodes of depth > 0 in the conditional mean model. Tree split prior combines `alpha` and `beta` via `alpha*(1+node_depth)^-beta`. Defaults to `2`.
            * `min_samples_leaf` (`int`): Minimum allowable size of a leaf, in terms of training samples, in the conditional mean model. Defaults to `5`.
            * `max_depth` (`int`): Maximum depth of any tree in the ensemble in the conditional mean model. Defaults to `10`. Can be overriden with `-1` which does not enforce any depth limits on trees.
            * `sample_sigma2_leaf` (`bool`): Whether or not to update the `tau` leaf scale variance parameter based on `IG(sigma2_leaf_shape, sigma2_leaf_scale)`. Cannot (currently) be set to true if `leaf_basis_train` has more than one column. Defaults to `False`.
            * `sigma2_leaf_init` (`float`): Starting value of leaf node scale parameter. Calibrated internally as `1/num_trees` if not set here.
            * `sigma2_leaf_shape` (`float`): Shape parameter in the `IG(sigma2_leaf_shape, sigma2_leaf_scale)` leaf node parameter variance model. Defaults to `3`.
            * `sigma2_leaf_scale` (`float`): Scale parameter in the `IG(sigma2_leaf_shape, sigma2_leaf_scale)` leaf node parameter variance model. Calibrated internally as `0.5/num_trees` if not set here.
            * `keep_vars` (`list` or `np.array`): Vector of variable names or column indices denoting variables that should be included in the mean forest. Defaults to `None`.
            * `drop_vars` (`list` or `np.array`): Vector of variable names or column indices denoting variables that should be excluded from the mean forest. Defaults to `None`. If both `drop_vars` and `keep_vars` are set, `drop_vars` will be ignored.

        variance_forest_params : dict, optional
            Dictionary of variance forest model  parameters, each of which has a default value processed internally, so this argument is optional.

            * `num_trees` (`int`): Number of trees in the conditional variance model. Defaults to `0`. Variance is only modeled using a tree / forest if `num_trees > 0`.
            * `alpha` (`float`): Prior probability of splitting for a tree of depth 0 in the conditional variance model. Tree split prior combines `alpha` and `beta` via `alpha*(1+node_depth)^-beta`. Defaults to `0.95`.
            * `beta` (`float`): Exponent that decreases split probabilities for nodes of depth > 0 in the conditional variance model. Tree split prior combines `alpha` and `beta` via `alpha*(1+node_depth)^-beta`. Defaults to `2`.
            * `min_samples_leaf` (`int`): Minimum allowable size of a leaf, in terms of training samples, in the conditional variance model. Defaults to `5`.
            * `max_depth` (`int`): Maximum depth of any tree in the ensemble in the conditional variance model. Defaults to `10`. Can be overriden with `-1` which does not enforce any depth limits on trees.
            * `leaf_prior_calibration_param` (`float`): Hyperparameter used to calibrate the [optional] `IG(var_forest_prior_shape, var_forest_prior_scale)` conditional error variance model. If `var_forest_prior_shape` and `var_forest_prior_scale` are not set below, this calibration parameter is used to set these values to `num_trees / leaf_prior_calibration_param^2 + 0.5` and `num_trees / leaf_prior_calibration_param^2`, respectively. Defaults to `1.5`.
            * `var_forest_leaf_init` (`float`): Starting value of root forest prediction in conditional (heteroskedastic) error variance model. Calibrated internally as `np.log(0.6*np.var(y_train))/num_trees_variance`, where `y_train` is the possibly standardized outcome, if not set.
            * `var_forest_prior_shape` (`float`): Shape parameter in the [optional] `IG(var_forest_prior_shape, var_forest_prior_scale)` conditional error variance forest (which is only sampled if `num_trees > 0`). Calibrated internally as `num_trees / leaf_prior_calibration_param^2 + 0.5` if not set here.
            * `var_forest_prior_scale` (`float`): Scale parameter in the [optional] `IG(var_forest_prior_shape, var_forest_prior_scale)` conditional error variance forest (which is only sampled if `num_trees > 0`). Calibrated internally as `num_trees / leaf_prior_calibration_param^2` if not set here.
            * `keep_vars` (`list` or `np.array`): Vector of variable names or column indices denoting variables that should be included in the variance forest. Defaults to `None`.
            * `drop_vars` (`list` or `np.array`): Vector of variable names or column indices denoting variables that should be excluded from the variance forest. Defaults to `None`. If both `drop_vars` and `keep_vars` are set, `drop_vars` will be ignored.

        Returns
        -------
        self : BARTModel
            Sampled BART Model.
        """
        # Update general BART parameters
        general_params_default = {
            "cutpoint_grid_size": 100,
            "standardize": True,
            "sample_sigma2_global": True,
            "sigma2_init": None,
            "sigma2_global_shape": 0,
            "sigma2_global_scale": 0,
            "variable_weights": None,
            "random_seed": -1,
            "keep_burnin": False,
            "keep_gfr": False,
            "keep_every": 1,
            "num_chains": 1,
        }
        general_params_updated = _preprocess_params(
            general_params_default, general_params
        )

        # Update mean forest BART parameters
        mean_forest_params_default = {
            "num_trees": 200,
            "alpha": 0.95,
            "beta": 2.0,
            "min_samples_leaf": 5,
            "max_depth": 10,
            "sample_sigma2_leaf": True,
            "sigma2_leaf_init": None,
            "sigma2_leaf_shape": 3,
            "sigma2_leaf_scale": None,
            "keep_vars": None,
            "drop_vars": None,
        }
        mean_forest_params_updated = _preprocess_params(
            mean_forest_params_default, mean_forest_params
        )

        # Update variance forest BART parameters
        variance_forest_params_default = {
            "num_trees": 0,
            "alpha": 0.95,
            "beta": 2.0,
            "min_samples_leaf": 5,
            "max_depth": 10,
            "leaf_prior_calibration_param": 1.5,
            "var_forest_leaf_init": None,
            "var_forest_prior_shape": None,
            "var_forest_prior_scale": None,
            "keep_vars": None,
            "drop_vars": None,
        }
        variance_forest_params_updated = _preprocess_params(
            variance_forest_params_default, variance_forest_params
        )

        ### Unpack all parameter values
        # 1. General parameters
        cutpoint_grid_size = general_params_updated["cutpoint_grid_size"]
        self.standardize = general_params_updated["standardize"]
        sample_sigma_global = general_params_updated["sample_sigma2_global"]
        sigma2_init = general_params_updated["sigma2_init"]
        a_global = general_params_updated["sigma2_global_shape"]
        b_global = general_params_updated["sigma2_global_scale"]
        variable_weights = general_params_updated["variable_weights"]
        random_seed = general_params_updated["random_seed"]
        keep_burnin = general_params_updated["keep_burnin"]
        keep_gfr = general_params_updated["keep_gfr"]
        keep_every = general_params_updated["keep_every"]
        num_chains = general_params_updated["num_chains"]

        # 2. Mean forest parameters
        num_trees_mean = mean_forest_params_updated["num_trees"]
        alpha_mean = mean_forest_params_updated["alpha"]
        beta_mean = mean_forest_params_updated["beta"]
        min_samples_leaf_mean = mean_forest_params_updated["min_samples_leaf"]
        max_depth_mean = mean_forest_params_updated["max_depth"]
        sample_sigma_leaf = mean_forest_params_updated["sample_sigma2_leaf"]
        sigma_leaf = mean_forest_params_updated["sigma2_leaf_init"]
        a_leaf = mean_forest_params_updated["sigma2_leaf_shape"]
        b_leaf = mean_forest_params_updated["sigma2_leaf_scale"]
        keep_vars_mean = mean_forest_params_updated["keep_vars"]
        drop_vars_mean = mean_forest_params_updated["drop_vars"]

        # 3. Variance forest parameters
<<<<<<< HEAD
        num_trees_variance = variance_forest_params_updated["num_trees"]
        alpha_variance = variance_forest_params_updated["alpha"]
        beta_variance = variance_forest_params_updated["beta"]
        min_samples_leaf_variance = variance_forest_params_updated["min_samples_leaf"]
        max_depth_variance = variance_forest_params_updated["max_depth"]
        a_0 = variance_forest_params_updated["leaf_prior_calibration_param"]
        variance_forest_leaf_init = variance_forest_params_updated[
            "var_forest_leaf_init"
        ]
        a_forest = variance_forest_params_updated["var_forest_prior_shape"]
        b_forest = variance_forest_params_updated["var_forest_prior_scale"]
        keep_vars_variance = variance_forest_params_updated["keep_vars"]
        drop_vars_variance = variance_forest_params_updated["drop_vars"]

=======
        num_trees_variance = variance_forest_params_updated['num_trees']
        alpha_variance = variance_forest_params_updated['alpha']
        beta_variance = variance_forest_params_updated['beta']
        min_samples_leaf_variance = variance_forest_params_updated['min_samples_leaf']
        max_depth_variance = variance_forest_params_updated['max_depth']
        a_0 = variance_forest_params_updated['leaf_prior_calibration_param']
        variance_forest_leaf_init = variance_forest_params_updated['var_forest_leaf_init']
        a_forest = variance_forest_params_updated['var_forest_prior_shape']
        b_forest = variance_forest_params_updated['var_forest_prior_scale']
        keep_vars_variance = variance_forest_params_updated['keep_vars']
        drop_vars_variance = variance_forest_params_updated['drop_vars']
    
        # Override keep_gfr if there are no MCMC samples
        if num_mcmc == 0:
            keep_gfr = True
        
>>>>>>> 5bbac93f
        # Check that num_chains >= 1
        if not isinstance(num_chains, Integral) or num_chains < 1:
            raise ValueError("num_chains must be an integer greater than 0")

        # Check if there are enough GFR samples to seed num_chains samplers
        if num_gfr > 0:
            if num_chains > num_gfr:
                raise ValueError(
                    "num_chains > num_gfr, meaning we do not have enough GFR samples to seed num_chains distinct MCMC chains"
                )

        # Determine which models (conditional mean, conditional variance, or both) we will fit
        self.include_mean_forest = True if num_trees_mean > 0 else False
        self.include_variance_forest = True if num_trees_variance > 0 else False

        # Check data inputs
        if not isinstance(X_train, pd.DataFrame) and not isinstance(
            X_train, np.ndarray
        ):
            raise ValueError("X_train must be a pandas dataframe or numpy array")
        if X_test is not None:
            if not isinstance(X_test, pd.DataFrame) and not isinstance(
                X_test, np.ndarray
            ):
                raise ValueError("X_test must be a pandas dataframe or numpy array")
        if not isinstance(y_train, np.ndarray):
            raise ValueError("y_train must be a numpy array")
        if leaf_basis_train is not None:
            if not isinstance(leaf_basis_train, np.ndarray):
                raise ValueError("leaf_basis_train must be a numpy array")
        if leaf_basis_test is not None:
            if not isinstance(leaf_basis_test, np.ndarray):
                raise ValueError("X_test must be a numpy array")
        if rfx_group_ids_train is not None:
            if not isinstance(rfx_group_ids_train, np.ndarray):
                raise ValueError("rfx_group_ids_train must be a numpy array")
            if not np.issubdtype(rfx_group_ids_train.dtype, np.integer):
                raise ValueError("rfx_group_ids_train must be a numpy array of integer-valued group IDs")
        if rfx_basis_train is not None:
            if not isinstance(rfx_basis_train, np.ndarray):
                raise ValueError("rfx_basis_train must be a numpy array")
        if rfx_group_ids_test is not None:
            if not isinstance(rfx_group_ids_test, np.ndarray):
                raise ValueError("rfx_group_ids_test must be a numpy array")
            if not np.issubdtype(rfx_group_ids_test.dtype, np.integer):
                raise ValueError("rfx_group_ids_test must be a numpy array of integer-valued group IDs")
        if rfx_basis_test is not None:
            if not isinstance(rfx_basis_test, np.ndarray):
                raise ValueError("rfx_basis_test must be a numpy array")
        
        # Convert everything to standard shape (2-dimensional)
        if isinstance(X_train, np.ndarray):
            if X_train.ndim == 1:
                X_train = np.expand_dims(X_train, 1)
        if leaf_basis_train is not None:
            if leaf_basis_train.ndim == 1:
                leaf_basis_train = np.expand_dims(leaf_basis_train, 1)
        if y_train.ndim == 1:
            y_train = np.expand_dims(y_train, 1)
        if X_test is not None:
            if isinstance(X_test, np.ndarray):
                if X_test.ndim == 1:
                    X_test = np.expand_dims(X_test, 1)
        if leaf_basis_test is not None:
            if leaf_basis_test.ndim == 1:
                leaf_basis_test = np.expand_dims(leaf_basis_test, 1)
        if rfx_group_ids_train is not None:
            if rfx_group_ids_train.ndim != 1:
                rfx_group_ids_train = np.squeeze(rfx_group_ids_train)
        if rfx_group_ids_test is not None:
            if rfx_group_ids_test.ndim != 1:
                rfx_group_ids_test = np.squeeze(rfx_group_ids_test)
        if rfx_basis_train is not None:
            if rfx_basis_train.ndim == 1:
                rfx_basis_train = np.expand_dims(rfx_basis_train, 1)
        if rfx_basis_test is not None:
            if rfx_basis_test.ndim == 1:
                rfx_basis_test = np.expand_dims(rfx_basis_test, 1)

        # Data checks
        if X_test is not None:
            if X_test.shape[1] != X_train.shape[1]:
                raise ValueError(
                    "X_train and X_test must have the same number of columns"
                )
        if leaf_basis_test is not None:
            if leaf_basis_train is not None:
                if leaf_basis_test.shape[1] != leaf_basis_train.shape[1]:
                    raise ValueError(
                        "leaf_basis_train and leaf_basis_test must have the same number of columns"
                    )
            else:
                raise ValueError("leaf_basis_test provided but leaf_basis_train was not")
        if leaf_basis_train is not None:
            if leaf_basis_train.shape[0] != X_train.shape[0]:
                raise ValueError(
                    "leaf_basis_train and Z_train must have the same number of rows"
                )
        if y_train.shape[0] != X_train.shape[0]:
            raise ValueError("X_train and y_train must have the same number of rows")
        if X_test is not None and leaf_basis_test is not None:
            if X_test.shape[0] != leaf_basis_test.shape[0]:
                raise ValueError(
                    "X_test and leaf_basis_test must have the same number of rows"
                )

        # Variable weight preprocessing (and initialization if necessary)
        p = X_train.shape[1]
        if variable_weights is None:
            if X_train.ndim > 1:
                variable_weights = np.repeat(1.0 / p, p)
            else:
                variable_weights = np.repeat(1.0, 1)
        if np.any(variable_weights < 0):
            raise ValueError("variable_weights cannot have any negative weights")
        variable_weights_mean = variable_weights
        variable_weights_variance = variable_weights

        # Covariate preprocessing
        self._covariate_preprocessor = CovariatePreprocessor()
        self._covariate_preprocessor.fit(X_train)
        X_train_processed = self._covariate_preprocessor.transform(X_train)
        if X_test is not None:
            X_test_processed = self._covariate_preprocessor.transform(X_test)
        feature_types = np.asarray(
            self._covariate_preprocessor._processed_feature_types
        )
        original_var_indices = (
            self._covariate_preprocessor.fetch_original_feature_indices()
        )
        num_features = len(feature_types)

        # Determine whether a test set is provided
        self.has_test = X_test is not None

        # Determine whether a basis is provided
        self.has_basis = leaf_basis_train is not None

        # Unpack data dimensions
        self.n_train = y_train.shape[0]
        self.n_test = X_test_processed.shape[0] if self.has_test else 0
        self.num_covariates = X_train_processed.shape[1]
        self.num_basis = leaf_basis_train.shape[1] if self.has_basis else 0

        # Standardize the keep variable lists to numeric indices
        if keep_vars_mean is not None:
            if isinstance(keep_vars_mean, list):
                if all(isinstance(i, str) for i in keep_vars_mean):
                    if not np.all(np.isin(keep_vars_mean, X_train.columns)):
                        raise ValueError(
                            "keep_vars_mean includes some variable names that are not in X_train"
                        )
                    variable_subset_mean = [
                        i
                        for i in X_train.shape[1]
                        if keep_vars_mean.count(X_train.columns.array[i]) > 0
                    ]
                elif all(isinstance(i, int) for i in keep_vars_mean):
                    if any(i >= X_train.shape[1] for i in keep_vars_mean):
                        raise ValueError(
                            "keep_vars_mean includes some variable indices that exceed the number of columns in X_train"
                        )
                    if any(i < 0 for i in keep_vars_mean):
                        raise ValueError(
                            "keep_vars_mean includes some negative variable indices"
                        )
                    variable_subset_mean = keep_vars_mean
                else:
                    raise ValueError(
                        "keep_vars_mean must be a list of variable names (str) or column indices (int)"
                    )
            elif isinstance(keep_vars_mean, np.ndarray):
                if keep_vars_mean.dtype == np.str_:
                    if not np.all(np.isin(keep_vars_mean, X_train.columns)):
                        raise ValueError(
                            "keep_vars_mean includes some variable names that are not in X_train"
                        )
                    variable_subset_mean = [
                        i
                        for i in X_train.shape[1]
                        if keep_vars_mean.count(X_train.columns.array[i]) > 0
                    ]
                else:
                    if np.any(keep_vars_mean >= X_train.shape[1]):
                        raise ValueError(
                            "keep_vars_mean includes some variable indices that exceed the number of columns in X_train"
                        )
                    if np.any(keep_vars_mean < 0):
                        raise ValueError(
                            "keep_vars_mean includes some negative variable indices"
                        )
                    variable_subset_mean = [i for i in keep_vars_mean]
            else:
                raise ValueError("keep_vars_mean must be a list or np.array")
        elif keep_vars_mean is None and drop_vars_mean is not None:
            if isinstance(drop_vars_mean, list):
                if all(isinstance(i, str) for i in drop_vars_mean):
                    if not np.all(np.isin(drop_vars_mean, X_train.columns)):
                        raise ValueError(
                            "drop_vars_mean includes some variable names that are not in X_train"
                        )
                    variable_subset_mean = [
                        i
                        for i in range(X_train.shape[1])
                        if drop_vars_mean.count(X_train.columns.array[i]) == 0
                    ]
                elif all(isinstance(i, int) for i in drop_vars_mean):
                    if any(i >= X_train.shape[1] for i in drop_vars_mean):
                        raise ValueError(
                            "drop_vars_mean includes some variable indices that exceed the number of columns in X_train"
                        )
                    if any(i < 0 for i in drop_vars_mean):
                        raise ValueError(
                            "drop_vars_mean includes some negative variable indices"
                        )
                    variable_subset_mean = [
                        i
                        for i in range(X_train.shape[1])
                        if drop_vars_mean.count(i) == 0
                    ]
                else:
                    raise ValueError(
                        "drop_vars_mean must be a list of variable names (str) or column indices (int)"
                    )
            elif isinstance(drop_vars_mean, np.ndarray):
                if drop_vars_mean.dtype == np.str_:
                    if not np.all(np.isin(drop_vars_mean, X_train.columns)):
                        raise ValueError(
                            "drop_vars_mean includes some variable names that are not in X_train"
                        )
                    keep_inds = ~np.isin(X_train.columns.array, drop_vars_mean)
                    variable_subset_mean = [i for i in keep_inds]
                else:
                    if np.any(drop_vars_mean >= X_train.shape[1]):
                        raise ValueError(
                            "drop_vars_mean includes some variable indices that exceed the number of columns in X_train"
                        )
                    if np.any(drop_vars_mean < 0):
                        raise ValueError(
                            "drop_vars_mean includes some negative variable indices"
                        )
                    keep_inds = ~np.isin(np.arange(X_train.shape[1]), drop_vars_mean)
                    variable_subset_mean = [i for i in keep_inds]
            else:
                raise ValueError("drop_vars_mean must be a list or np.array")
        else:
            variable_subset_mean = [i for i in range(X_train.shape[1])]
        if keep_vars_variance is not None:
            if isinstance(keep_vars_variance, list):
                if all(isinstance(i, str) for i in keep_vars_variance):
                    if not np.all(np.isin(keep_vars_variance, X_train.columns)):
                        raise ValueError(
                            "keep_vars_variance includes some variable names that are not in X_train"
                        )
                    variable_subset_variance = [
                        i
                        for i in X_train.shape[1]
                        if keep_vars_variance.count(X_train.columns.array[i]) > 0
                    ]
                elif all(isinstance(i, int) for i in keep_vars_variance):
                    if any(i >= X_train.shape[1] for i in keep_vars_variance):
                        raise ValueError(
                            "keep_vars_variance includes some variable indices that exceed the number of columns in X_train"
                        )
                    if any(i < 0 for i in keep_vars_variance):
                        raise ValueError(
                            "keep_vars_variance includes some negative variable indices"
                        )
                    variable_subset_variance = keep_vars_variance
                else:
                    raise ValueError(
                        "keep_vars_variance must be a list of variable names (str) or column indices (int)"
                    )
            elif isinstance(keep_vars_variance, np.ndarray):
                if keep_vars_variance.dtype == np.str_:
                    if not np.all(np.isin(keep_vars_variance, X_train.columns)):
                        raise ValueError(
                            "keep_vars_variance includes some variable names that are not in X_train"
                        )
                    variable_subset_variance = [
                        i
                        for i in X_train.shape[1]
                        if keep_vars_variance.count(X_train.columns.array[i]) > 0
                    ]
                else:
                    if np.any(keep_vars_variance >= X_train.shape[1]):
                        raise ValueError(
                            "keep_vars_variance includes some variable indices that exceed the number of columns in X_train"
                        )
                    if np.any(keep_vars_variance < 0):
                        raise ValueError(
                            "keep_vars_variance includes some negative variable indices"
                        )
                    variable_subset_variance = [i for i in keep_vars_variance]
            else:
                raise ValueError("keep_vars_variance must be a list or np.array")
        elif keep_vars_variance is None and drop_vars_variance is not None:
            if isinstance(drop_vars_variance, list):
                if all(isinstance(i, str) for i in drop_vars_variance):
                    if not np.all(np.isin(drop_vars_variance, X_train.columns)):
                        raise ValueError(
                            "drop_vars_variance includes some variable names that are not in X_train"
                        )
                    variable_subset_variance = [
                        i
                        for i in range(X_train.shape[1])
                        if drop_vars_variance.count(X_train.columns.array[i]) == 0
                    ]
                elif all(isinstance(i, int) for i in drop_vars_variance):
                    if any(i >= X_train.shape[1] for i in drop_vars_variance):
                        raise ValueError(
                            "drop_vars_variance includes some variable indices that exceed the number of columns in X_train"
                        )
                    if any(i < 0 for i in drop_vars_variance):
                        raise ValueError(
                            "drop_vars_variance includes some negative variable indices"
                        )
                    variable_subset_variance = [
                        i
                        for i in range(X_train.shape[1])
                        if drop_vars_variance.count(i) == 0
                    ]
                else:
                    raise ValueError(
                        "drop_vars_variance must be a list of variable names (str) or column indices (int)"
                    )
            elif isinstance(drop_vars_variance, np.ndarray):
                if drop_vars_variance.dtype == np.str_:
                    if not np.all(np.isin(drop_vars_variance, X_train.columns)):
                        raise ValueError(
                            "drop_vars_variance includes some variable names that are not in X_train"
                        )
                    keep_inds = ~np.isin(X_train.columns.array, drop_vars_variance)
                    variable_subset_variance = [i for i in keep_inds]
                else:
                    if np.any(drop_vars_variance >= X_train.shape[1]):
                        raise ValueError(
                            "drop_vars_variance includes some variable indices that exceed the number of columns in X_train"
                        )
                    if np.any(drop_vars_variance < 0):
                        raise ValueError(
                            "drop_vars_variance includes some negative variable indices"
                        )
                    keep_inds = ~np.isin(
                        np.arange(X_train.shape[1]), drop_vars_variance
                    )
                    variable_subset_variance = [i for i in keep_inds]
            else:
                raise ValueError("drop_vars_variance must be a list or np.array")
        else:
            variable_subset_variance = [i for i in range(X_train.shape[1])]

        # Update variable weights if the covariates have been resized (by e.g. one-hot encoding)
        if X_train_processed.shape[1] != X_train.shape[1]:
            variable_counts = [
                original_var_indices.count(i) for i in original_var_indices
            ]
            variable_weights_adj = np.array([1 / i for i in variable_counts])
            if self.include_mean_forest:
                variable_weights_mean = (
                    variable_weights_mean[original_var_indices] * variable_weights_adj
                )
            if self.include_variance_forest:
                variable_weights_variance = (
                    variable_weights_variance[original_var_indices]
                    * variable_weights_adj
                )

        # Zero out weights for excluded variables
        variable_weights_mean[
            [variable_subset_mean.count(i) == 0 for i in original_var_indices]
        ] = 0
        variable_weights_variance[
            [variable_subset_variance.count(i) == 0 for i in original_var_indices]
        ] = 0

        # Scale outcome
        if self.standardize:
            self.y_bar = np.squeeze(np.mean(y_train))
            self.y_std = np.squeeze(np.std(y_train))
        else:
            self.y_bar = 0
            self.y_std = 1
        resid_train = (y_train - self.y_bar) / self.y_std

        # Calibrate priors for global sigma^2 and sigma_leaf (don't use regression initializer for warm-start or XBART)
        if not sigma2_init:
            sigma2_init = 1.0 * np.var(resid_train)
        if not variance_forest_leaf_init:
            variance_forest_leaf_init = 0.6 * np.var(resid_train)
        current_sigma2 = sigma2_init
        self.sigma2_init = sigma2_init
        if self.include_mean_forest:
            b_leaf = (
                np.squeeze(np.var(resid_train)) / num_trees_mean
                if b_leaf is None
                else b_leaf
            )
            if self.has_basis:
                if sigma_leaf is None:
                    current_leaf_scale = np.zeros((self.num_basis, self.num_basis))
                    np.fill_diagonal(current_leaf_scale, np.squeeze(np.var(resid_train)) / num_trees_mean)
                elif isinstance(sigma_leaf, float):
                    current_leaf_scale = np.zeros((self.num_basis, self.num_basis))
                    np.fill_diagonal(current_leaf_scale, sigma_leaf)
                elif isinstance(sigma_leaf, np.ndarray):
                    if sigma_leaf.ndim != 2:
                        raise ValueError("sigma_leaf must be a 2d symmetric numpy array if provided in matrix form")
                    if sigma_leaf.shape[0] != sigma_leaf.shape[1]:
                        raise ValueError("sigma_leaf must be a 2d symmetric numpy array if provided in matrix form")
                    if sigma_leaf.shape[0] != self.num_basis:
                        raise ValueError("sigma_leaf must be a 2d symmetric numpy array with its dimensionality matching the basis dimension")
                    current_leaf_scale = sigma_leaf
                else:
                    raise ValueError("sigma_leaf must be either a scalar or a 2d symmetric numpy array")
            else:
                if sigma_leaf is None:
                    current_leaf_scale = np.array([[np.squeeze(np.var(resid_train)) / num_trees_mean]])
                elif isinstance(sigma_leaf, float):
                    current_leaf_scale = np.array([[sigma_leaf]])
                elif isinstance(sigma_leaf, np.ndarray):
                    if sigma_leaf.ndim != 2:
                        raise ValueError("sigma_leaf must be a 2d symmetric numpy array if provided in matrix form")
                    if sigma_leaf.shape[0] != sigma_leaf.shape[1]:
                        raise ValueError("sigma_leaf must be a 2d symmetric numpy array if provided in matrix form")
                    if sigma_leaf.shape[0] != 1:
                        raise ValueError("sigma_leaf must be a 1x1 numpy array for this leaf model")
                    current_leaf_scale = sigma_leaf
                else:
                    raise ValueError("sigma_leaf must be either a scalar or a 2d numpy array")
        else:
            current_leaf_scale = np.array([[1.0]])
        if self.include_variance_forest:
            if not a_forest:
                a_forest = num_trees_variance / a_0**2 + 0.5
            if not b_forest:
                b_forest = num_trees_variance / a_0**2
        else:
            if not a_forest:
                a_forest = 1.0
            if not b_forest:
                b_forest = 1.0
        
        # Runtime checks on RFX group ids
        self.has_rfx = False
        has_rfx_test = False
        if rfx_group_ids_train is not None:
            self.has_rfx = True
            if rfx_group_ids_test is not None:
                has_rfx_test = True
                if not np.all(np.isin(rfx_group_ids_test, rfx_group_ids_train)):
                    raise ValueError("All random effect group labels provided in rfx_group_ids_test must be present in rfx_group_ids_train")
        
        # Fill in rfx basis as a vector of 1s (random intercept) if a basis not provided 
        has_basis_rfx = False
        if self.has_rfx:
            if rfx_basis_train is None:
                rfx_basis_train = np.ones((rfx_group_ids_train.shape[0],1))
            else:
                has_basis_rfx = True
            num_rfx_groups = np.unique(rfx_group_ids_train).shape[0]
            num_rfx_components = rfx_basis_train.shape[1]
            # TODO warn if num_rfx_groups is 1
        if has_rfx_test:
            if rfx_basis_test is None:
                if has_basis_rfx:
                    raise ValueError("Random effects basis provided for training set, must also be provided for the test set")
                rfx_basis_test = np.ones((rfx_group_ids_test.shape[0],1))
        
        # Set up random effects structures
        if self.has_rfx:
            if num_rfx_components == 1:
                alpha_init = np.array([1])
            elif num_rfx_components > 1:
                alpha_init = np.concatenate((np.ones(1), np.zeros(num_rfx_components-1)))
            else:
                raise ValueError("There must be at least 1 random effect component")
            xi_init = np.tile(np.expand_dims(alpha_init, 1), (1, num_rfx_groups))
            sigma_alpha_init = np.identity(num_rfx_components)
            sigma_xi_init = np.identity(num_rfx_components)
            sigma_xi_shape = 1.
            sigma_xi_scale = 1.
            rfx_dataset_train = RandomEffectsDataset()
            rfx_dataset_train.add_group_labels(rfx_group_ids_train)
            rfx_dataset_train.add_basis(rfx_basis_train)
            rfx_tracker = RandomEffectsTracker(rfx_group_ids_train)
            rfx_model = RandomEffectsModel(num_rfx_components, num_rfx_groups)
            rfx_model.set_working_parameter(alpha_init)
            rfx_model.set_group_parameters(xi_init)
            rfx_model.set_working_parameter_covariance(sigma_alpha_init)
            rfx_model.set_group_parameter_covariance(sigma_xi_init)
            rfx_model.set_variance_prior_shape(sigma_xi_shape)
            rfx_model.set_variance_prior_scale(sigma_xi_scale)
            self.rfx_container = RandomEffectsContainer()
            self.rfx_container.load_new_container(num_rfx_components, num_rfx_groups, rfx_tracker)

        # Container of variance parameter samples
        self.num_gfr = num_gfr
        self.num_burnin = num_burnin
        self.num_mcmc = num_mcmc
        num_temp_samples = num_gfr + num_burnin + num_mcmc * keep_every
        num_retained_samples = num_mcmc * num_chains
        # Delete GFR samples from these containers after the fact if desired
        # if keep_gfr:
        #     num_retained_samples += num_gfr
        num_retained_samples += num_gfr
        if keep_burnin:
            num_retained_samples += num_burnin * num_chains
        self.num_samples = num_retained_samples
        self.sample_sigma_global = sample_sigma_global
        self.sample_sigma_leaf = sample_sigma_leaf
        if sample_sigma_global:
            self.global_var_samples = np.empty(self.num_samples, dtype=np.float64)
        if sample_sigma_leaf:
            self.leaf_scale_samples = np.empty(self.num_samples, dtype=np.float64)
        sample_counter = -1

        # Forest Dataset (covariates and optional basis)
        forest_dataset_train = Dataset()
        forest_dataset_train.add_covariates(X_train_processed)
        if self.has_basis:
            forest_dataset_train.add_basis(leaf_basis_train)
        if self.has_test:
            forest_dataset_test = Dataset()
            forest_dataset_test.add_covariates(X_test_processed)
            if self.has_basis:
                forest_dataset_test.add_basis(leaf_basis_test)

        # Residual
        residual_train = Residual(resid_train)

        # C++ random number generator
        if random_seed is None:
            cpp_rng = RNG(-1)
        else:
            cpp_rng = RNG(random_seed)

        # Set variance leaf model type (currently only one option)
        leaf_model_variance_forest = 3
        leaf_dimension_variance = 1

        # Determine the mean forest leaf model type
        if not self.has_basis:
            leaf_model_mean_forest = 0
            leaf_dimension_mean = 1
        elif self.num_basis == 1:
            leaf_model_mean_forest = 1
            leaf_dimension_mean = 1
        else:
            leaf_model_mean_forest = 2
            leaf_dimension_mean = self.num_basis

        # Sampling data structures
        global_model_config = GlobalModelConfig(global_error_variance=current_sigma2)
        if self.include_mean_forest:
            forest_model_config_mean = ForestModelConfig(
                num_trees=num_trees_mean,
                num_features=num_features,
                num_observations=self.n_train,
                feature_types=feature_types,
                variable_weights=variable_weights_mean,
                leaf_dimension=leaf_dimension_mean,
                alpha=alpha_mean,
                beta=beta_mean,
                min_samples_leaf=min_samples_leaf_mean,
                max_depth=max_depth_mean,
                leaf_model_type=leaf_model_mean_forest,
                leaf_model_scale=current_leaf_scale,
                cutpoint_grid_size=cutpoint_grid_size,
            )
            forest_sampler_mean = ForestSampler(
                forest_dataset_train,
                global_model_config,
                forest_model_config_mean,
            )
        if self.include_variance_forest:
            forest_model_config_variance = ForestModelConfig(
                num_trees=num_trees_variance,
                num_features=num_features,
                num_observations=self.n_train,
                feature_types=feature_types,
                variable_weights=variable_weights_variance,
                leaf_dimension=leaf_dimension_variance,
                alpha=alpha_variance,
                beta=beta_variance,
                min_samples_leaf=min_samples_leaf_variance,
                max_depth=max_depth_variance,
                leaf_model_type=leaf_model_variance_forest,
                cutpoint_grid_size=cutpoint_grid_size,
                variance_forest_shape=a_forest,
                variance_forest_scale=b_forest,
            )
            forest_sampler_variance = ForestSampler(
                forest_dataset_train,
                global_model_config,
                forest_model_config_variance,
            )

        # Container of forest samples
        if self.include_mean_forest:
            self.forest_container_mean = (
                ForestContainer(num_trees_mean, 1, True, False)
                if not self.has_basis
                else ForestContainer(num_trees_mean, self.num_basis, False, False)
            )
            active_forest_mean = (
                Forest(num_trees_mean, 1, True, False)
                if not self.has_basis
                else Forest(num_trees_mean, self.num_basis, False, False)
            )
        if self.include_variance_forest:
            self.forest_container_variance = ForestContainer(
                num_trees_variance, 1, True, True
            )
            active_forest_variance = Forest(num_trees_variance, 1, True, True)

        # Variance samplers
        if self.sample_sigma_global:
            global_var_model = GlobalVarianceModel()
        if self.sample_sigma_leaf:
            leaf_var_model = LeafVarianceModel()

        # Initialize the leaves of each tree in the mean forest
        if self.include_mean_forest:
            if self.has_basis:
                init_val_mean = np.repeat(0.0, leaf_basis_train.shape[1])
            else:
                init_val_mean = np.array([0.0])
            forest_sampler_mean.prepare_for_sampler(
                forest_dataset_train,
                residual_train,
                active_forest_mean,
                leaf_model_mean_forest,
                init_val_mean,
            )

        # Initialize the leaves of each tree in the variance forest
        if self.include_variance_forest:
            init_val_variance = np.array([variance_forest_leaf_init])
            forest_sampler_variance.prepare_for_sampler(
                forest_dataset_train,
                residual_train,
                active_forest_variance,
                leaf_model_variance_forest,
                init_val_variance,
            )

        # Run GFR (warm start) if specified
        if self.num_gfr > 0:
            for i in range(self.num_gfr):
                # Keep all GFR samples at this stage -- remove from ForestSamples after MCMC
                # keep_sample = keep_gfr
                keep_sample = True
                if keep_sample:
                    sample_counter += 1
                # Sample the mean forest
                if self.include_mean_forest:
                    forest_sampler_mean.sample_one_iteration(
                        self.forest_container_mean,
                        active_forest_mean,
                        forest_dataset_train,
                        residual_train,
                        cpp_rng,
                        global_model_config,
                        forest_model_config_mean,
                        keep_sample,
                        True,
                    )

                # Sample the variance forest
                if self.include_variance_forest:
                    forest_sampler_variance.sample_one_iteration(
                        self.forest_container_variance,
                        active_forest_variance,
                        forest_dataset_train,
                        residual_train,
                        cpp_rng,
                        global_model_config,
                        forest_model_config_variance,
                        keep_sample,
                        True,
                    )

                # Sample variance parameters (if requested)
                if self.sample_sigma_global:
                    current_sigma2 = global_var_model.sample_one_iteration(
                        residual_train, cpp_rng, a_global, b_global
                    )
                    global_model_config.update_global_error_variance(current_sigma2)
                    if keep_sample:
                        self.global_var_samples[sample_counter] = current_sigma2
                if self.sample_sigma_leaf:
                    current_leaf_scale[0, 0] = leaf_var_model.sample_one_iteration(
                        active_forest_mean, cpp_rng, a_leaf, b_leaf
                    )
                    forest_model_config_mean.update_leaf_model_scale(current_leaf_scale)
                    if keep_sample:
                        self.leaf_scale_samples[sample_counter] = current_leaf_scale[
                            0, 0
                        ]
                
                # Sample random effects
                if self.has_rfx:
                    rfx_model.sample(
                        rfx_dataset_train, residual_train, rfx_tracker, self.rfx_container, keep_sample, current_sigma2, cpp_rng
                    )

        # Run MCMC
        if self.num_burnin + self.num_mcmc > 0:
            for chain_num in range(num_chains):
                if num_gfr > 0:
                    forest_ind = num_gfr - chain_num - 1
                    if self.include_mean_forest:
                        active_forest_mean.reset(self.forest_container_mean, forest_ind)
                        forest_sampler_mean.reconstitute_from_forest(
                            active_forest_mean,
                            forest_dataset_train,
                            residual_train,
                            True,
                        )
                    if self.include_variance_forest:
                        active_forest_variance.reset(
                            self.forest_container_variance, forest_ind
                        )
                        forest_sampler_variance.reconstitute_from_forest(
                            active_forest_variance,
                            forest_dataset_train,
                            residual_train,
                            False,
                        )
                    if sample_sigma_global:
                        current_sigma2 = self.global_var_samples[forest_ind]
                else:
                    if self.include_mean_forest:
                        active_forest_mean.reset_root()
                        if init_val_mean.shape[0] == 1:
                            active_forest_mean.set_root_leaves(
                                init_val_mean[0] / num_trees_mean
                            )
                        else:
                            active_forest_mean.set_root_leaves(
                                init_val_mean / num_trees_mean
                            )
                        forest_sampler_mean.reconstitute_from_forest(
                            active_forest_mean,
                            forest_dataset_train,
                            residual_train,
                            True,
                        )
                    if self.include_variance_forest:
                        active_forest_variance.reset_root()
                        active_forest_variance.set_root_leaves(
                            log(variance_forest_leaf_init) / num_trees_mean
                        )
                        forest_sampler_variance.reconstitute_from_forest(
                            active_forest_variance,
                            forest_dataset_train,
                            residual_train,
                            False,
                        )

                for i in range(self.num_gfr, num_temp_samples):
                    is_mcmc = i + 1 > num_gfr + num_burnin
                    if is_mcmc:
                        mcmc_counter = i - num_gfr - num_burnin + 1
                        if mcmc_counter % keep_every == 0:
                            keep_sample = True
                        else:
                            keep_sample = False
                    else:
                        if keep_burnin:
                            keep_sample = True
                        else:
                            keep_sample = False
                    if keep_sample:
                        sample_counter += 1
                    # Sample the mean forest
                    if self.include_mean_forest:
                        forest_sampler_mean.sample_one_iteration(
                            self.forest_container_mean,
                            active_forest_mean,
                            forest_dataset_train,
                            residual_train,
                            cpp_rng,
                            global_model_config,
                            forest_model_config_mean,
                            keep_sample,
                            False,
                        )

                    # Sample the variance forest
                    if self.include_variance_forest:
                        forest_sampler_variance.sample_one_iteration(
                            self.forest_container_variance,
                            active_forest_variance,
                            forest_dataset_train,
                            residual_train,
                            cpp_rng,
                            global_model_config,
                            forest_model_config_variance,
                            keep_sample,
                            False,
                        )

                    # Sample variance parameters (if requested)
                    if self.sample_sigma_global:
                        current_sigma2 = global_var_model.sample_one_iteration(
                            residual_train, cpp_rng, a_global, b_global
                        )
                        if keep_sample:
                            self.global_var_samples[sample_counter] = current_sigma2
                    if self.sample_sigma_leaf:
                        current_leaf_scale[0, 0] = leaf_var_model.sample_one_iteration(
                            active_forest_mean, cpp_rng, a_leaf, b_leaf
                        )
                        if keep_sample:
                            self.leaf_scale_samples[sample_counter] = (
                                current_leaf_scale[0, 0]
                            )
                
                    # Sample random effects
                    if self.has_rfx:
                        rfx_model.sample(
                            rfx_dataset_train, residual_train, rfx_tracker, self.rfx_container, keep_sample, current_sigma2, cpp_rng
                        )

        # Mark the model as sampled
        self.sampled = True

        # Remove GFR samples if they are not to be retained
        if not keep_gfr and num_gfr > 0:
            for i in range(num_gfr):
                if self.include_mean_forest:
                    self.forest_container_mean.delete_sample(0)
                if self.include_variance_forest:
<<<<<<< HEAD
                    self.forest_container_variance.delete_sample(i)
                if self.has_rfx:
                    self.rfx_container.delete_sample(i)
=======
                    self.forest_container_variance.delete_sample(0)
>>>>>>> 5bbac93f
            if self.sample_sigma_global:
                self.global_var_samples = self.global_var_samples[num_gfr:]
            if self.sample_sigma_leaf:
                self.leaf_scale_samples = self.leaf_scale_samples[num_gfr:]
            self.num_samples -= num_gfr

        # Store predictions
        if self.sample_sigma_global:
            self.global_var_samples = self.global_var_samples * self.y_std * self.y_std

        if self.sample_sigma_leaf:
            self.leaf_scale_samples = self.leaf_scale_samples

        if self.include_mean_forest:
            yhat_train_raw = self.forest_container_mean.forest_container_cpp.Predict(
                forest_dataset_train.dataset_cpp
            )
            self.y_hat_train = yhat_train_raw * self.y_std + self.y_bar
            if self.has_test:
                yhat_test_raw = self.forest_container_mean.forest_container_cpp.Predict(
                    forest_dataset_test.dataset_cpp
                )
                self.y_hat_test = yhat_test_raw * self.y_std + self.y_bar
        
        # TODO: make rfx_preds_train and rfx_preds_test persistent properties
        if self.has_rfx:
            rfx_preds_train = self.rfx_container.predict(rfx_group_ids_train, rfx_basis_train) * self.y_std
            if has_rfx_test:
                rfx_preds_test = self.rfx_container.predict(rfx_group_ids_test, rfx_basis_test) * self.y_std
            if self.include_mean_forest:
                self.y_hat_train = self.y_hat_train + rfx_preds_train
                if self.has_test:
                    self.y_hat_test = self.y_hat_test + rfx_preds_test
            else:
                self.y_hat_train = rfx_preds_train
                if self.has_test:
                    self.y_hat_test = rfx_preds_test

        if self.include_variance_forest:
            sigma_x_train_raw = (
                self.forest_container_variance.forest_container_cpp.Predict(
                    forest_dataset_train.dataset_cpp
                )
            )
            if self.sample_sigma_global:
                self.sigma2_x_train = sigma_x_train_raw
                for i in range(self.num_samples):
                    self.sigma2_x_train[:, i] = (
                        sigma_x_train_raw[:, i] * self.global_var_samples[i]
                    )
            else:
                self.sigma2_x_train = (
                    sigma_x_train_raw * self.sigma2_init * self.y_std * self.y_std
                )
            if self.has_test:
                sigma_x_test_raw = (
                    self.forest_container_variance.forest_container_cpp.Predict(
                        forest_dataset_test.dataset_cpp
                    )
                )
                if self.sample_sigma_global:
                    self.sigma2_x_test = sigma_x_test_raw
                    for i in range(self.num_samples):
                        self.sigma2_x_test[:, i] = (
                            sigma_x_test_raw[:, i] * self.global_var_samples[i]
                        )
                else:
                    self.sigma2_x_test = (
                        sigma_x_test_raw * self.sigma2_init * self.y_std * self.y_std
                    )

    def predict(
        self, covariates: Union[np.array, pd.DataFrame], basis: np.array = None, 
        rfx_group_ids: np.array = None, rfx_basis: np.array = None
    ) -> Union[np.array, tuple]:
        """Return predictions from every forest sampled (either / both of mean and variance).
        Return type is either a single array of predictions, if a BART model only includes a
        mean or variance term, or a tuple of prediction arrays, if a BART model includes both.

        Parameters
        ----------
        covariates : np.array
            Test set covariates.
        basis : np.array, optional
            Optional test set basis vector, must be provided if the model was trained with a leaf regression basis.
        rfx_group_ids : np.array, optional
            Optional group labels used for an additive random effects model.
        rfx_basis : np.array, optional
            Optional basis for "random-slope" regression in an additive random effects model.

        Returns
        -------
        mu_x : np.array, optional
            Mean forest and / or random effects predictions.
        sigma2_x : np.array, optional
            Variance forest predictions.
        """
        if not self.is_sampled():
            msg = (
                "This BARTModel instance is not fitted yet. Call 'fit' with "
                "appropriate arguments before using this model."
            )
            raise NotSampledError(msg)

        # Data checks
        if not isinstance(covariates, pd.DataFrame) and not isinstance(
            covariates, np.ndarray
        ):
            raise ValueError("covariates must be a pandas dataframe or numpy array")
        if basis is not None:
            if not isinstance(basis, np.ndarray):
                raise ValueError("basis must be a numpy array")
            if basis.shape[0] != covariates.shape[0]:
                raise ValueError(
                    "covariates and basis must have the same number of rows"
                )

        # Convert everything to standard shape (2-dimensional)
        if isinstance(covariates, np.ndarray):
            if covariates.ndim == 1:
                covariates = np.expand_dims(covariates, 1)
        if basis is not None:
            if basis.ndim == 1:
                basis = np.expand_dims(basis, 1)

        # Covariate preprocessing
        if not self._covariate_preprocessor._check_is_fitted():
            if not isinstance(covariates, np.ndarray):
                raise ValueError(
                    "Prediction cannot proceed on a pandas dataframe, since the BART model was not fit with a covariate preprocessor. Please refit your model by passing covariate data as a Pandas dataframe."
                )
            else:
                warnings.warn(
                    "This BART model has not run any covariate preprocessing routines. We will attempt to predict on the raw covariate values, but this will trigger an error with non-numeric columns. Please refit your model by passing non-numeric covariate data a a Pandas dataframe.",
                    RuntimeWarning,
                )
                if not np.issubdtype(
                    covariates.dtype, np.floating
                ) and not np.issubdtype(covariates.dtype, np.integer):
                    raise ValueError(
                        "Prediction cannot proceed on a non-numeric numpy array, since the BART model was not fit with a covariate preprocessor. Please refit your model by passing non-numeric covariate data as a Pandas dataframe."
                    )
                covariates_processed = covariates
        else:
            self._covariate_preprocessor = CovariatePreprocessor()
            self._covariate_preprocessor.fit(covariates)
            covariates_processed = self._covariate_preprocessor.transform(covariates)

        # Dataset construction
        pred_dataset = Dataset()
        pred_dataset.add_covariates(covariates_processed)
        if basis is not None:
            pred_dataset.add_basis(basis)

        # Forest predictions
        if self.include_mean_forest:
            mean_pred_raw = self.forest_container_mean.forest_container_cpp.Predict(
                pred_dataset.dataset_cpp
            )
            mean_pred = mean_pred_raw * self.y_std + self.y_bar
        
        if self.has_rfx:
            rfx_preds = self.rfx_container.predict(rfx_group_ids, rfx_basis) * self.y_std
            if self.include_mean_forest:
                mean_pred = mean_pred + rfx_preds
            else:
                mean_pred = rfx_preds + self.y_bar

        if self.include_variance_forest:
            variance_pred_raw = (
                self.forest_container_variance.forest_container_cpp.Predict(
                    pred_dataset.dataset_cpp
                )
            )
            if self.sample_sigma_global:
                variance_pred = variance_pred_raw
                for i in range(self.num_samples):
                    variance_pred[:, i] = np.sqrt(
                        variance_pred_raw[:, i] * self.global_var_samples[i]
                    )
            else:
                variance_pred = (
                    np.sqrt(variance_pred_raw * self.sigma2_init) * self.y_std
                )

        has_mean_predictions = self.include_mean_forest or self.has_rfx
        if has_mean_predictions and self.include_variance_forest:
            return (mean_pred, variance_pred)
        elif has_mean_predictions and not self.include_variance_forest:
            return mean_pred
        elif not has_mean_predictions and self.include_variance_forest:
            return variance_pred

    def predict_mean(
        self, covariates: np.array, basis: np.array = None, 
        rfx_group_ids: np.array = None, rfx_basis: np.array = None
    ) -> np.array:
        """Predict expected conditional outcome from a BART model.

        Parameters
        ----------
        covariates : np.array
            Test set covariates.
        basis : np.array, optional
            Optional test set basis vector, must be provided if the model was trained with a leaf regression basis.

        Returns
        -------
        np.array
            Mean forest predictions.
        """
        if not self.is_sampled():
            msg = (
                "This BARTModel instance is not fitted yet. Call 'fit' with "
                "appropriate arguments before using this model."
            )
            raise NotSampledError(msg)

        has_mean_predictions = self.include_mean_forest or self.has_rfx
        if not has_mean_predictions:
            msg = (
                "This BARTModel instance was not sampled with a mean forest or random effects. "
                "Call 'fit' with appropriate arguments before using this model."
            )
            raise NotSampledError(msg)

        # Data checks
        if not isinstance(covariates, pd.DataFrame) and not isinstance(
            covariates, np.ndarray
        ):
            raise ValueError("covariates must be a pandas dataframe or numpy array")
        if basis is not None:
            if not isinstance(basis, np.ndarray):
                raise ValueError("basis must be a numpy array")
            if basis.shape[0] != covariates.shape[0]:
                raise ValueError(
                    "covariates and basis must have the same number of rows"
                )

        # Convert everything to standard shape (2-dimensional)
        if isinstance(covariates, np.ndarray):
            if covariates.ndim == 1:
                covariates = np.expand_dims(covariates, 1)
        if basis is not None:
            if basis.ndim == 1:
                basis = np.expand_dims(basis, 1)

        # Covariate preprocessing
        if not self._covariate_preprocessor._check_is_fitted():
            if not isinstance(covariates, np.ndarray):
                raise ValueError(
                    "Prediction cannot proceed on a pandas dataframe, since the BART model was not fit with a covariate preprocessor. Please refit your model by passing covariate data as a Pandas dataframe."
                )
            else:
                warnings.warn(
                    "This BART model has not run any covariate preprocessing routines. We will attempt to predict on the raw covariate values, but this will trigger an error with non-numeric columns. Please refit your model by passing non-numeric covariate data a a Pandas dataframe.",
                    RuntimeWarning,
                )
                if not np.issubdtype(
                    covariates.dtype, np.floating
                ) and not np.issubdtype(covariates.dtype, np.integer):
                    raise ValueError(
                        "Prediction cannot proceed on a non-numeric numpy array, since the BART model was not fit with a covariate preprocessor. Please refit your model by passing non-numeric covariate data as a Pandas dataframe."
                    )
                covariates_processed = covariates
        else:
            self._covariate_preprocessor = CovariatePreprocessor()
            self._covariate_preprocessor.fit(covariates)
            covariates_processed = self._covariate_preprocessor.transform(covariates)

        # Dataset construction
        pred_dataset = Dataset()
        pred_dataset.add_covariates(covariates_processed)
        if basis is not None:
            pred_dataset.add_basis(basis)

        # Mean forest predictions
        if self.include_mean_forest:
            mean_pred_raw = self.forest_container_mean.forest_container_cpp.Predict(
                pred_dataset.dataset_cpp
            )
            mean_pred = mean_pred_raw * self.y_std + self.y_bar

        # RFX predictions
        if self.has_rfx:
            rfx_preds = self.rfx_container.predict(rfx_group_ids, rfx_basis) * self.y_std
            if self.include_mean_forest:
                mean_pred = mean_pred + rfx_preds
            else:
                mean_pred = rfx_preds + self.y_bar

        return mean_pred

    def predict_variance(self, covariates: np.array) -> np.array:
        """Predict expected conditional variance from a BART model.

        Parameters
        ----------
        covariates : np.array
            Test set covariates.

        Returns
        -------
        np.array
            Variance forest predictions.
        """
        if not self.is_sampled():
            msg = (
                "This BARTModel instance is not fitted yet. Call 'fit' with "
                "appropriate arguments before using this model."
            )
            raise NotSampledError(msg)

        if not self.include_variance_forest:
            msg = (
                "This BARTModel instance was not sampled with a variance forest. "
                "Call 'fit' with appropriate arguments before using this model."
            )
            raise NotSampledError(msg)

        # Data checks
        if not isinstance(covariates, pd.DataFrame) and not isinstance(
            covariates, np.ndarray
        ):
            raise ValueError("covariates must be a pandas dataframe or numpy array")

        # Convert everything to standard shape (2-dimensional)
        if isinstance(covariates, np.ndarray):
            if covariates.ndim == 1:
                covariates = np.expand_dims(covariates, 1)

        # Covariate preprocessing
        if not self._covariate_preprocessor._check_is_fitted():
            if not isinstance(covariates, np.ndarray):
                raise ValueError(
                    "Prediction cannot proceed on a pandas dataframe, since the BART model was not fit with a covariate preprocessor. Please refit your model by passing covariate data as a Pandas dataframe."
                )
            else:
                warnings.warn(
                    "This BART model has not run any covariate preprocessing routines. We will attempt to predict on the raw covariate values, but this will trigger an error with non-numeric columns. Please refit your model by passing non-numeric covariate data a a Pandas dataframe.",
                    RuntimeWarning,
                )
                if not np.issubdtype(
                    covariates.dtype, np.floating
                ) and not np.issubdtype(covariates.dtype, np.integer):
                    raise ValueError(
                        "Prediction cannot proceed on a non-numeric numpy array, since the BART model was not fit with a covariate preprocessor. Please refit your model by passing non-numeric covariate data as a Pandas dataframe."
                    )
                covariates_processed = covariates
        else:
            self._covariate_preprocessor = CovariatePreprocessor()
            self._covariate_preprocessor.fit(covariates)
            covariates_processed = self._covariate_preprocessor.transform(covariates)

        # Dataset construction
        pred_dataset = Dataset()
        pred_dataset.add_covariates(covariates_processed)

        # Variance forest predictions
        variance_pred_raw = self.forest_container_variance.forest_container_cpp.Predict(
            pred_dataset.dataset_cpp
        )
        if self.sample_sigma_global:
            variance_pred = variance_pred_raw
            for i in range(self.num_samples):
                variance_pred[:, i] = (
                    variance_pred_raw[:, i] * self.global_var_samples[i]
                )
        else:
            variance_pred = (
                variance_pred_raw * self.sigma2_init * self.y_std * self.y_std
            )

        return variance_pred

    def to_json(self) -> str:
        """
        Converts a sampled BART model to JSON string representation (which can then be saved to a file or
        processed using the `json` library)

        Returns
        -------
        str
            JSON string representing model metadata (hyperparameters), sampled parameters, and sampled forests
        """
        if not self.is_sampled:
            msg = (
                "This BARTModel instance has not yet been sampled. "
                "Call 'fit' with appropriate arguments before using this model."
            )
            raise NotSampledError(msg)

        # Initialize JSONSerializer object
        bart_json = JSONSerializer()

        # Add the forests
        if self.include_mean_forest:
            bart_json.add_forest(self.forest_container_mean)
        if self.include_variance_forest:
            bart_json.add_forest(self.forest_container_variance)

        # Add the rfx
        if self.has_rfx:
            bart_json.add_random_effects(self.rfx_container)

        # Add global parameters
        bart_json.add_scalar("outcome_scale", self.y_std)
        bart_json.add_scalar("outcome_mean", self.y_bar)
        bart_json.add_boolean("standardize", self.standardize)
        bart_json.add_scalar("sigma2_init", self.sigma2_init)
        bart_json.add_boolean("sample_sigma_global", self.sample_sigma_global)
        bart_json.add_boolean("sample_sigma_leaf", self.sample_sigma_leaf)
        bart_json.add_boolean("include_mean_forest", self.include_mean_forest)
        bart_json.add_boolean("include_variance_forest", self.include_variance_forest)
        bart_json.add_boolean("has_rfx", self.has_rfx)
        bart_json.add_scalar("num_gfr", self.num_gfr)
        bart_json.add_scalar("num_burnin", self.num_burnin)
        bart_json.add_scalar("num_mcmc", self.num_mcmc)
        bart_json.add_scalar("num_samples", self.num_samples)
        bart_json.add_scalar("num_basis", self.num_basis)
        bart_json.add_boolean("requires_basis", self.has_basis)

        # Add parameter samples
        if self.sample_sigma_global:
            bart_json.add_numeric_vector(
                "sigma2_global_samples", self.global_var_samples, "parameters"
            )
        if self.sample_sigma_leaf:
            bart_json.add_numeric_vector(
                "sigma2_leaf_samples", self.leaf_scale_samples, "parameters"
            )

        # Add covariate preprocessor
        covariate_preprocessor_string = self._covariate_preprocessor.to_json()
        bart_json.add_string("covariate_preprocessor", covariate_preprocessor_string)

        return bart_json.return_json_string()

    def from_json(self, json_string: str) -> None:
        """
        Converts a JSON string to an in-memory BART model.

        Parameters
        ----------
        json_string : str
            JSON string representing model metadata (hyperparameters), sampled parameters, and sampled forests
        """
        # Parse string to a JSON object in C++
        bart_json = JSONSerializer()
        bart_json.load_from_json_string(json_string)

        # Unpack forests
        self.include_mean_forest = bart_json.get_boolean("include_mean_forest")
        self.include_variance_forest = bart_json.get_boolean("include_variance_forest")
        self.has_rfx = bart_json.get_boolean("has_rfx")
        if self.include_mean_forest:
            # TODO: don't just make this a placeholder that we overwrite
            self.forest_container_mean = ForestContainer(0, 0, False, False)
            self.forest_container_mean.forest_container_cpp.LoadFromJson(
                bart_json.json_cpp, "forest_0"
            )
            if self.include_variance_forest:
                # TODO: don't just make this a placeholder that we overwrite
                self.forest_container_variance = ForestContainer(0, 0, False, False)
                self.forest_container_variance.forest_container_cpp.LoadFromJson(
                    bart_json.json_cpp, "forest_1"
                )
        else:
            # TODO: don't just make this a placeholder that we overwrite
            self.forest_container_variance = ForestContainer(0, 0, False, False)
            self.forest_container_variance.forest_container_cpp.LoadFromJson(
                bart_json.json_cpp, "forest_0"
            )
        
        # Unpack random effects
        if self.has_rfx:
            self.rfx_container = RandomEffectsContainer()
            self.rfx_container.load_from_json(bart_json, 0)

        # Unpack global parameters
        self.y_std = bart_json.get_scalar("outcome_scale")
        self.y_bar = bart_json.get_scalar("outcome_mean")
        self.standardize = bart_json.get_boolean("standardize")
        self.sigma2_init = bart_json.get_scalar("sigma2_init")
        self.sample_sigma_global = bart_json.get_boolean("sample_sigma_global")
        self.sample_sigma_leaf = bart_json.get_boolean("sample_sigma_leaf")
        self.num_gfr = bart_json.get_scalar("num_gfr")
        self.num_burnin = bart_json.get_scalar("num_burnin")
        self.num_mcmc = bart_json.get_scalar("num_mcmc")
        self.num_samples = bart_json.get_scalar("num_samples")
        self.num_basis = bart_json.get_scalar("num_basis")
        self.has_basis = bart_json.get_boolean("requires_basis")

        # Unpack parameter samples
        if self.sample_sigma_global:
            self.global_var_samples = bart_json.get_numeric_vector(
                "sigma2_global_samples", "parameters"
            )
        if self.sample_sigma_leaf:
            self.leaf_scale_samples = bart_json.get_numeric_vector(
                "sigma2_leaf_samples", "parameters"
            )

        # Unpack covariate preprocessor
        covariate_preprocessor_string = bart_json.get_string("covariate_preprocessor")
        self._covariate_preprocessor = CovariatePreprocessor()
        self._covariate_preprocessor.from_json(covariate_preprocessor_string)

        # Mark the deserialized model as "sampled"
        self.sampled = True

    def is_sampled(self) -> bool:
        """Whether or not a BART model has been sampled.

        Returns
        -------
        bool
            `True` if a BART model has been sampled, `False` otherwise
        """
        return self.sampled<|MERGE_RESOLUTION|>--- conflicted
+++ resolved
@@ -244,22 +244,6 @@
         drop_vars_mean = mean_forest_params_updated["drop_vars"]
 
         # 3. Variance forest parameters
-<<<<<<< HEAD
-        num_trees_variance = variance_forest_params_updated["num_trees"]
-        alpha_variance = variance_forest_params_updated["alpha"]
-        beta_variance = variance_forest_params_updated["beta"]
-        min_samples_leaf_variance = variance_forest_params_updated["min_samples_leaf"]
-        max_depth_variance = variance_forest_params_updated["max_depth"]
-        a_0 = variance_forest_params_updated["leaf_prior_calibration_param"]
-        variance_forest_leaf_init = variance_forest_params_updated[
-            "var_forest_leaf_init"
-        ]
-        a_forest = variance_forest_params_updated["var_forest_prior_shape"]
-        b_forest = variance_forest_params_updated["var_forest_prior_scale"]
-        keep_vars_variance = variance_forest_params_updated["keep_vars"]
-        drop_vars_variance = variance_forest_params_updated["drop_vars"]
-
-=======
         num_trees_variance = variance_forest_params_updated['num_trees']
         alpha_variance = variance_forest_params_updated['alpha']
         beta_variance = variance_forest_params_updated['beta']
@@ -276,7 +260,6 @@
         if num_mcmc == 0:
             keep_gfr = True
         
->>>>>>> 5bbac93f
         # Check that num_chains >= 1
         if not isinstance(num_chains, Integral) or num_chains < 1:
             raise ValueError("num_chains must be an integer greater than 0")
@@ -1112,13 +1095,9 @@
                 if self.include_mean_forest:
                     self.forest_container_mean.delete_sample(0)
                 if self.include_variance_forest:
-<<<<<<< HEAD
-                    self.forest_container_variance.delete_sample(i)
+                    self.forest_container_variance.delete_sample(0)
                 if self.has_rfx:
-                    self.rfx_container.delete_sample(i)
-=======
-                    self.forest_container_variance.delete_sample(0)
->>>>>>> 5bbac93f
+                    self.rfx_container.delete_sample(0)
             if self.sample_sigma_global:
                 self.global_var_samples = self.global_var_samples[num_gfr:]
             if self.sample_sigma_leaf:
