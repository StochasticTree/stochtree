"""
Bayesian Additive Regression Trees (BART) module
"""
from numbers import Number, Integral
from math import log
import numpy as np
import pandas as pd
from typing import Optional, Dict, Any, Union
from .data import Dataset, Residual
from .forest import ForestContainer, Forest
from .preprocessing import CovariateTransformer, _preprocess_params
from .sampler import ForestSampler, RNG, GlobalVarianceModel, LeafVarianceModel
from .serialization import JSONSerializer
from .utils import NotSampledError

class BARTModel:
    r"""
    Class that handles sampling, storage, and serialization of stochastic forest models for supervised learning. 
    The class takes its name from Bayesian Additive Regression Trees, an MCMC sampler originally developed in 
    Chipman, George, McCulloch (2010), but supports several sampling algorithms:

    - MCMC: The "classic" sampler defined in Chipman, George, McCulloch (2010). In order to run the MCMC sampler, set `num_gfr = 0` (explained below) and then define a sampler according to several parameters:
        - `num_burnin`: the number of iterations to run before "retaining" samples for further analysis. These "burned in" samples are helpful for allowing a sampler to converge before retaining samples.
        - `num_chains`: the number of independent sequences of MCMC samples to generate (typically referred to in the literature as "chains")
        - `num_mcmc`: the number of "retained" samples of the posterior distribution
        - `keep_every`: after a sampler has "burned in", we will run the sampler for `keep_every` * `num_mcmc` iterations, retaining one of each `keep_every` iteration in a chain.
    - GFR (Grow-From-Root): A fast, greedy approximation of the BART MCMC sampling algorithm introduced in He and Hahn (2021). GFR sampler iterations are governed by the `num_gfr` parameter, and there are two primary ways to use this sampler:
        - Standalone: setting `num_gfr > 0` and both `num_burnin = 0` and `num_mcmc = 0` will only run and retain GFR samples of the posterior. This is typically referred to as "XBART" (accelerated BART).
        - Initializer for MCMC: setting `num_gfr > 0` and `num_mcmc > 0` will use ensembles from the GFR algorithm to initialize `num_chains` independent MCMC BART samplers, which are run for `num_mcmc` iterations. This is typically referred to as "warm start BART".
    
    In addition to enabling multiple samplers, we support a broad set of models. First, note that the original BART model of Chipman, George, McCulloch (2010) is

    \begin{equation*}
    \begin{aligned}
    y &= f(X) + \epsilon\\
    f(X) &\sim \text{BART}(\cdot)\\
    \epsilon &\sim N(0, \sigma^2)\\
    \sigma^2 &\sim IG(\nu, \nu\lambda)
    \end{aligned}
    \end{equation*}

    In words, there is a nonparametric mean function governed by a tree ensemble with a BART prior and an additive (mean-zero) Gaussian error 
    term, whose variance is parameterized with an inverse gamma prior.

    The `BARTModel` class supports the following extensions of this model:
    
    - Leaf Regression: Rather than letting `f(X)` define a standard decision tree ensemble, in which each tree uses `X` to partition the data and then serve up constant predictions, we allow for models `f(X,Z)` in which `X` and `Z` together define a partitioned linear model (`X` partitions the data and `Z` serves as the basis for regression models). This model can be run by specifying `basis_train` in the `sample` method.
    - Heteroskedasticity: Rather than define $\epsilon$ parameterically, we can let a forest $\sigma^2(X)$ model a conditional error variance function. This can be done by setting `num_trees_variance > 0` in the `params` dictionary passed to the `sample` method.
    """
    def __init__(self) -> None:
        # Internal flag for whether the sample() method has been run
        self.sampled = False
        self.rng = np.random.default_rng()
    
    def sample(self, X_train: np.array, y_train: np.array, basis_train: np.array = None, X_test: np.array = None, basis_test: np.array = None, 
               num_gfr: int = 5, num_burnin: int = 0, num_mcmc: int = 100, general_params: Optional[Dict[str, Any]] = None, 
               mean_forest_params: Optional[Dict[str, Any]] = None, variance_forest_params: Optional[Dict[str, Any]] = None) -> None:
        """Runs a BART sampler on provided training set. Predictions will be cached for the training set and (if provided) the test set. 
        Does not require a leaf regression basis. 

        Parameters
        ----------
        X_train : np.array
            Training set covariates on which trees may be partitioned.
        y_train : np.array
            Training set outcome.
        basis_train : np.array, optional
            Optional training set basis vector used to define a regression to be run in the leaves of each tree.
        X_test : np.array, optional
            Optional test set covariates.
        basis_test : np.array, optional
            Optional test set basis vector used to define a regression to be run in the leaves of each tree. 
            Must be included / omitted consistently (i.e. if basis_train is provided, then basis_test must be provided alongside X_test).
<<<<<<< HEAD
        num_gfr : int, optional
            Number of "warm-start" iterations run using the grow-from-root algorithm (He and Hahn, 2021). Defaults to `5`.
        num_burnin : int, optional
            Number of "burn-in" iterations of the MCMC sampler. Defaults to `0`. Ignored if `num_gfr > 0`.
        num_mcmc : int, optional
            Number of "retained" iterations of the MCMC sampler. Defaults to `100`. If this is set to 0, GFR (XBART) samples will be retained.
        params : dict, optional
            Dictionary of model parameters, each of which has a default value.

            * `cutpoint_grid_size` (`int`): Maximum number of cutpoints to consider for each feature. Defaults to `100`.
            * `sigma_leaf` (`float`): Scale parameter on the (conditional mean) leaf node regression model.
            * `alpha_mean` (`float`): Prior probability of splitting for a tree of depth 0 in the conditional mean model. Tree split prior combines `alpha_mean` and `beta_mean` via `alpha_mean*(1+node_depth)^-beta_mean`.
            * `beta_mean` (`float`): Exponent that decreases split probabilities for nodes of depth > 0 in the conditional mean model. Tree split prior combines `alpha_mean` and `beta_mean` via `alpha_mean*(1+node_depth)^-beta_mean`.
            * `min_samples_leaf_mean` (`int`): Minimum allowable size of a leaf, in terms of training samples, in the conditional mean model. Defaults to `5`.
            * `max_depth_mean` (`int`): Maximum depth of any tree in the ensemble in the conditional mean model. Defaults to `10`. Can be overriden with `-1` which does not enforce any depth limits on trees.
            * `alpha_variance` (`float`): Prior probability of splitting for a tree of depth 0 in the conditional variance model. Tree split prior combines `alpha_variance` and `beta_variance` via `alpha_variance*(1+node_depth)^-beta_variance`.
            * `beta_variance` (`float`): Exponent that decreases split probabilities for nodes of depth > 0 in the conditional variance model. Tree split prior combines `alpha_variance` and `beta_variance` via `alpha_variance*(1+node_depth)^-beta_variance`.
            * `min_samples_leaf_variance` (`int`): Minimum allowable size of a leaf, in terms of training samples in the conditional variance model. Defaults to `5`.
            * `max_depth_variance` (`int`): Maximum depth of any tree in the ensemble in the conditional variance model. Defaults to `10`. Can be overriden with `-1` which does not enforce any depth limits on trees.
            * `a_global` (`float`): Shape parameter in the `IG(a_global, b_global)` global error variance model. Defaults to `0`.
            * `b_global` (`float`): Scale parameter in the `IG(a_global, b_global)` global error variance prior. Defaults to `0`.
            * `a_leaf` (`float`): Shape parameter in the `IG(a_leaf, b_leaf)` leaf node parameter variance model. Defaults to `3`.
            * `b_leaf` (`float`): Scale parameter in the `IG(a_leaf, b_leaf)` leaf node parameter variance model. Calibrated internally as `0.5/num_trees_mean` if not set here.
            * `a_forest` (`float`): Shape parameter in the [optional] `IG(a_forest, b_forest)` conditional error variance forest (which is only sampled if `num_trees_variance > 0`). Calibrated internally as `num_trees_variance / 1.5^2 + 0.5` if not set here.
            * `b_forest` (`float`): Scale parameter in the [optional] `IG(a_forest, b_forest)` conditional error variance forest (which is only sampled if `num_trees_variance > 0`). Calibrated internally as `num_trees_variance / 1.5^2` if not set here.
            * `sigma2_init` (`float`): Starting value of global variance parameter. Set internally as a percentage of the standardized outcome variance if not set here.
            * `variance_forest_leaf_init` (`float`): Starting value of root forest prediction in conditional (heteroskedastic) error variance model. Calibrated internally as `np.log(pct_var_variance_forest_init*np.var((y-np.mean(y))/np.std(y)))/num_trees_variance` if not set.
            * `pct_var_sigma2_init` (`float`): Percentage of standardized outcome variance used to initialize global error variance parameter. Superseded by `sigma2`. Defaults to `1`.
            * `pct_var_variance_forest_init` (`float`): Percentage of standardized outcome variance used to initialize global error variance parameter. Default: `1`. Superseded by `variance_forest_init`.
            * `variance_scale` (`float`): Variance after the data have been scaled. Default: `1`.
            * `variable_weights_mean` (`np.array`): Numeric weights reflecting the relative probability of splitting on each variable in the mean forest. Does not need to sum to 1 but cannot be negative. Defaults to uniform over the columns of `X_train` if not provided.
            * `variable_weights_variance` (`np.array`): Numeric weights reflecting the relative probability of splitting on each variable in the variance forest. Does not need to sum to 1 but cannot be negative. Defaults to uniform over the columns of `X_train` if not provided.
            * `num_trees_mean` (`int`): Number of trees in the ensemble for the conditional mean model. Defaults to `200`. If `num_trees_mean = 0`, the conditional mean will not be modeled using a forest and the function will only proceed if `num_trees_variance > 0`.
            * `num_trees_variance` (`int`): Number of trees in the ensemble for the conditional variance model. Defaults to `0`. Variance is only modeled using a tree / forest if `num_trees_variance > 0`.
            * `sample_sigma_global` (`bool`): Whether or not to update the `sigma^2` global error variance parameter based on `IG(a_global, b_global)`. Defaults to `True`.
            * `sample_sigma_leaf` (`bool`): Whether or not to update the `tau` leaf scale variance parameter based on `IG(a_leaf, b_leaf)`. Cannot (currently) be set to true if `basis_train` has more than one column. Defaults to `False`.
            * `random_seed` (`int`): Integer parameterizing the C++ random number generator. If not specified, the C++ random number generator is seeded according to `std::random_device`.
            * `keep_burnin` (`bool`): Whether or not "burnin" samples should be included in predictions. Defaults to `False`. Ignored if `num_mcmc == 0`.
            * `keep_gfr` (`bool`): Whether or not "warm-start" / grow-from-root samples should be included in predictions. Defaults to `False`. Ignored if `num_mcmc == 0`.
            * `num_chains` (`int`): How many independent MCMC chains should be sampled. If `num_mcmc = 0`, this is ignored. If `num_gfr = 0`, then each chain is run from root for `num_mcmc * keep_every + num_burnin` iterations, with `num_mcmc` samples retained. If `num_gfr > 0`, each MCMC chain will be initialized from a separate GFR ensemble, with the requirement that `num_gfr >= num_chains`. Default: `1`.
            * `keep_every` (`int`): How many iterations of the burned-in MCMC sampler should be run before forests and parameters are retained. Defaults to `1`. Setting `keep_every = k` for some `k > 1` will "thin" the MCMC samples by retaining every `k`-th sample, rather than simply every sample. This can reduce the autocorrelation of the MCMC samples.
=======
        num_gfr : :obj:`int`, optional
            Number of "warm-start" iterations run using the grow-from-root algorithm (He and Hahn, 2021). Defaults to ``5``.
        num_burnin : :obj:`int`, optional
            Number of "burn-in" iterations of the MCMC sampler. Defaults to ``0``. Ignored if ``num_gfr > 0``.
        num_mcmc : :obj:`int`, optional
            Number of "retained" iterations of the MCMC sampler. Defaults to ``100``. If this is set to 0, GFR (XBART) samples will be retained.
        general_params : :obj:`dict`, optional
            Dictionary of general model parameters, each of which has a default value processed internally, so this argument is optional.

            * ``cutpoint_grid_size`` (``int``): Maximum number of cutpoints to consider for each feature. Defaults to ``100``.
            * ``standardize`` (``bool``): Whether or not to standardize the outcome (and store the offset / scale in the model object). Defaults to ``True``.
            * ``sample_sigma2_global`` (``bool``): Whether or not to update the ``sigma^2`` global error variance parameter based on ``IG(sigma2_global_shape, sigma2_global_scale)``. Defaults to ``True``.
            * ``sigma2_init`` (``float``): Starting value of global variance parameter. Set internally to the outcome variance (standardized if `standardize = True`) if not set here.
            * ``sigma2_global_shape`` (``float``): Shape parameter in the ``IG(sigma2_global_shape, b_glsigma2_global_scaleobal)`` global error variance model. Defaults to ``0``.
            * ``sigma2_global_scale`` (``float``): Scale parameter in the ``IG(sigma2_global_shape, b_glsigma2_global_scaleobal)`` global error variance model. Defaults to ``0``.
            * ``random_seed`` (``int``): Integer parameterizing the C++ random number generator. If not specified, the C++ random number generator is seeded according to ``std::random_device``.
            * ``keep_burnin`` (``bool``): Whether or not "burnin" samples should be included in predictions. Defaults to ``False``. Ignored if ``num_mcmc == 0``.
            * ``keep_gfr`` (``bool``): Whether or not "warm-start" / grow-from-root samples should be included in predictions. Defaults to ``False``. Ignored if ``num_mcmc == 0``.
            * ``keep_every`` (``int``): How many iterations of the burned-in MCMC sampler should be run before forests and parameters are retained. Defaults to ``1``. Setting ``keep_every = k`` for some ``k > 1`` will "thin" the MCMC samples by retaining every ``k``-th sample, rather than simply every sample. This can reduce the autocorrelation of the MCMC samples.
            * ``num_chains`` (``int``): How many independent MCMC chains should be sampled. If `num_mcmc = 0`, this is ignored. If `num_gfr = 0`, then each chain is run from root for `num_mcmc * keep_every + num_burnin` iterations, with `num_mcmc` samples retained. If `num_gfr > 0`, each MCMC chain will be initialized from a separate GFR ensemble, with the requirement that `num_gfr >= num_chains`. Defaults to `1`.
            
        mean_forest_params : :obj:`dict`, optional
            Dictionary of mean forest model parameters, each of which has a default value processed internally, so this argument is optional.

            * ``num_trees`` (``int``): Number of trees in the conditional mean model. Defaults to ``200``. If ``num_trees = 0``, the conditional mean will not be modeled using a forest and sampling will only proceed if ``num_trees > 0`` for the variance forest.
            * ``alpha`` (``float``): Prior probability of splitting for a tree of depth 0 in the conditional mean model. Tree split prior combines ``alpha`` and ``beta`` via ``alpha*(1+node_depth)^-beta``. Defaults to ``0.95``.
            * ``beta`` (``float``): Exponent that decreases split probabilities for nodes of depth > 0 in the conditional mean model. Tree split prior combines ``alpha`` and ``beta`` via ``alpha*(1+node_depth)^-beta``. Defaults to ``2``.
            * ``min_samples_leaf`` (``int``): Minimum allowable size of a leaf, in terms of training samples, in the conditional mean model. Defaults to ``5``.
            * ``max_depth`` (``int``): Maximum depth of any tree in the ensemble in the conditional mean model. Defaults to ``10``. Can be overriden with ``-1`` which does not enforce any depth limits on trees.
            * ``variable_weights`` (``np.array``): Numeric weights reflecting the relative probability of splitting on each variable in the mean forest. Does not need to sum to 1 but cannot be negative. Defaults to uniform over the columns of ``X_train`` if not provided.
            * ``sample_sigma2_leaf`` (``bool``): Whether or not to update the ``tau`` leaf scale variance parameter based on ``IG(sigma2_leaf_shape, sigma2_leaf_scale)``. Cannot (currently) be set to true if ``basis_train`` has more than one column. Defaults to ``False``.
            * ``sigma2_leaf_init`` (``float``): Starting value of leaf node scale parameter. Calibrated internally as `1/num_trees` if not set here.
            * ``sigma2_leaf_shape`` (``float``): Shape parameter in the ``IG(sigma2_leaf_shape, sigma2_leaf_scale)`` leaf node parameter variance model. Defaults to ``3``.
            * ``sigma2_leaf_scale`` (``float``): Scale parameter in the ``IG(sigma2_leaf_shape, sigma2_leaf_scale)`` leaf node parameter variance model. Calibrated internally as ``0.5/num_trees`` if not set here.            

        variance_forest_params : :obj:`dict`, optional
            Dictionary of variance forest model  parameters, each of which has a default value processed internally, so this argument is optional.

            * ``num_trees`` (``int``): Number of trees in the conditional variance model. Defaults to ``0``. Variance is only modeled using a tree / forest if ``num_trees > 0``.
            * ``alpha`` (``float``): Prior probability of splitting for a tree of depth 0 in the conditional variance model. Tree split prior combines ``alpha`` and ``beta`` via ``alpha*(1+node_depth)^-beta``. Defaults to ``0.95``.
            * ``beta`` (``float``): Exponent that decreases split probabilities for nodes of depth > 0 in the conditional variance model. Tree split prior combines ``alpha`` and ``beta`` via ``alpha*(1+node_depth)^-beta``. Defaults to ``2``.
            * ``min_samples_leaf`` (``int``): Minimum allowable size of a leaf, in terms of training samples, in the conditional variance model. Defaults to ``5``.
            * ``max_depth`` (``int``): Maximum depth of any tree in the ensemble in the conditional variance model. Defaults to ``10``. Can be overriden with ``-1`` which does not enforce any depth limits on trees.
            * ``variable_weights`` (``np.array``): Numeric weights reflecting the relative probability of splitting on each variable in the variance forest. Does not need to sum to 1 but cannot be negative. Defaults to uniform over the columns of ``X_train`` if not provided.
            * ``var_forest_leaf_init`` (``float``): Starting value of root forest prediction in conditional (heteroskedastic) error variance model. Calibrated internally as ``np.log(0.6*np.var(y_train))/num_trees_variance``, where `y_train` is the possibly standardized outcome, if not set.
            * ``var_forest_prior_shape`` (``float``): Shape parameter in the [optional] ``IG(var_forest_prior_shape, var_forest_prior_scale)`` conditional error variance forest (which is only sampled if ``num_trees > 0``). Calibrated internally as ``num_trees / 1.5^2 + 0.5`` if not set here.
            * ``var_forest_prior_scale`` (``float``): Scale parameter in the [optional] ``IG(var_forest_prior_shape, var_forest_prior_scale)`` conditional error variance forest (which is only sampled if ``num_trees > 0``). Calibrated internally as ``num_trees / 1.5^2`` if not set here.

        Returns
        -------
        self : BARTModel
            Sampled BART Model.
>>>>>>> d68db11b
        """
        # Update general BART parameters
        general_params_default = {
            'cutpoint_grid_size' : 100, 
            'standardize' : True, 
            'sample_sigma2_global' : True, 
            'sigma2_init' : None, 
            'sigma2_global_shape' : 0, 
            'sigma2_global_scale' : 0, 
            'random_seed' : -1, 
            'keep_burnin' : False, 
            'keep_gfr' : False, 
            'keep_every' : 1, 
            'num_chains' : 1
        }
        general_params_updated = _preprocess_params(
            general_params_default, general_params
        )

        # Update mean forest BART parameters
        mean_forest_params_default = {
            'num_trees' : 200, 
            'alpha' : 0.95, 
            'beta' : 2.0, 
            'min_samples_leaf' : 5, 
            'max_depth' : 10, 
            'variable_weights' : None, 
            'sample_sigma2_leaf' : True, 
            'sigma2_leaf_init' : None, 
            'sigma2_leaf_shape' : 3, 
            'sigma2_leaf_scale' : None
        }
        mean_forest_params_updated = _preprocess_params(
            mean_forest_params_default, mean_forest_params
        )
        
        # Update variance forest BART parameters
        variance_forest_params_default = {
            'num_trees' : 0, 
            'alpha' : 0.95, 
            'beta' : 2.0, 
            'min_samples_leaf' : 5, 
            'max_depth' : 10, 
            'variable_weights' : None, 
            'var_forest_leaf_init' : None, 
            'var_forest_prior_shape' : None, 
            'var_forest_prior_scale' : None
        }
        variance_forest_params_updated = _preprocess_params(
            variance_forest_params_default, variance_forest_params
        )
        
        ### Unpack all parameter values
        # 1. General parameters
        cutpoint_grid_size = general_params_updated['cutpoint_grid_size']
        self.standardize = general_params_updated['standardize']
        sample_sigma_global = general_params_updated['sample_sigma2_global']
        sigma2_init = general_params_updated['sigma2_init']
        a_global = general_params_updated['sigma2_global_shape']
        b_global = general_params_updated['sigma2_global_scale']
        random_seed = general_params_updated['random_seed']
        keep_burnin = general_params_updated['keep_burnin']
        keep_gfr = general_params_updated['keep_gfr']
        keep_every = general_params_updated['keep_every']
        num_chains = general_params_updated['num_chains']

        # 2. Mean forest parameters
        num_trees_mean = mean_forest_params_updated['num_trees']
        alpha_mean = mean_forest_params_updated['alpha']
        beta_mean = mean_forest_params_updated['beta']
        min_samples_leaf_mean = mean_forest_params_updated['min_samples_leaf']
        max_depth_mean = mean_forest_params_updated['max_depth']
        variable_weights_mean = mean_forest_params_updated['variable_weights']
        sample_sigma_leaf = mean_forest_params_updated['sample_sigma2_leaf']
        sigma_leaf = mean_forest_params_updated['sigma2_leaf_init']
        a_leaf = mean_forest_params_updated['sigma2_leaf_shape']
        b_leaf = mean_forest_params_updated['sigma2_leaf_scale']

        # 3. Variance forest parameters
        num_trees_variance = variance_forest_params_updated['num_trees']
        alpha_variance = variance_forest_params_updated['alpha']
        beta_variance = variance_forest_params_updated['beta']
        min_samples_leaf_variance = variance_forest_params_updated['min_samples_leaf']
        max_depth_variance = variance_forest_params_updated['max_depth']
        variable_weights_variance = variance_forest_params_updated['variable_weights']
        variance_forest_leaf_init = variance_forest_params_updated['var_forest_leaf_init']
        a_forest = variance_forest_params_updated['var_forest_prior_shape']
        b_forest = variance_forest_params_updated['var_forest_prior_scale']
    
        # Check that num_chains >= 1
        if not isinstance(num_chains, Integral) or num_chains < 1:
            raise ValueError("num_chains must be an integer greater than 0")

        # Check if there are enough GFR samples to seed num_chains samplers
        if num_gfr > 0:
            if num_chains > num_gfr:
                raise ValueError("num_chains > num_gfr, meaning we do not have enough GFR samples to seed num_chains distinct MCMC chains")
        
        # Determine which models (conditional mean, conditional variance, or both) we will fit
        self.include_mean_forest = True if num_trees_mean > 0 else False
        self.include_variance_forest = True if num_trees_variance > 0 else False
        
        # Check data inputs
        if not isinstance(X_train, pd.DataFrame) and not isinstance(X_train, np.ndarray):
            raise ValueError("X_train must be a pandas dataframe or numpy array")
        if X_test is not None:
            if not isinstance(X_test, pd.DataFrame) and not isinstance(X_test, np.ndarray):
                raise ValueError("X_test must be a pandas dataframe or numpy array")
        if not isinstance(y_train, np.ndarray):
            raise ValueError("y_train must be a numpy array")
        if basis_train is not None:
            if not isinstance(basis_train, np.ndarray):
                raise ValueError("basis_train must be a numpy array")
        if basis_test is not None:
            if not isinstance(basis_test, np.ndarray):
                raise ValueError("X_test must be a numpy array")
        
        # Convert everything to standard shape (2-dimensional)
        if isinstance(X_train, np.ndarray):
            if X_train.ndim == 1:
                X_train = np.expand_dims(X_train, 1)
        if basis_train is not None:
            if basis_train.ndim == 1:
                basis_train = np.expand_dims(basis_train, 1)
        if y_train.ndim == 1:
            y_train = np.expand_dims(y_train, 1)
        if X_test is not None:
            if isinstance(X_test, np.ndarray):
                if X_test.ndim == 1:
                    X_test = np.expand_dims(X_test, 1)
        if basis_test is not None:
            if basis_test.ndim == 1:
                basis_test = np.expand_dims(basis_test, 1)
        
        # Data checks
        if X_test is not None:
            if X_test.shape[1] != X_train.shape[1]:
                raise ValueError("X_train and X_test must have the same number of columns")
        if basis_test is not None:
            if basis_train is not None:
                if basis_test.shape[1] != basis_train.shape[1]:
                    raise ValueError("basis_train and basis_test must have the same number of columns")
            else:
                raise ValueError("basis_test provided but basis_train was not")
        if basis_train is not None:
            if basis_train.shape[0] != X_train.shape[0]:
                raise ValueError("basis_train and Z_train must have the same number of rows")
        if y_train.shape[0] != X_train.shape[0]:
            raise ValueError("X_train and y_train must have the same number of rows")
        if X_test is not None and basis_test is not None:
            if X_test.shape[0] != basis_test.shape[0]:
                raise ValueError("X_test and basis_test must have the same number of rows")

        # Compute variable weights
        p = X_train.shape[1]
        if self.include_mean_forest:
            if not variable_weights_mean:
                variable_weights_mean = np.repeat(1.0/p, p)
        if self.include_variance_forest:
            if not variable_weights_variance:
                variable_weights_variance = np.repeat(1.0/p, p)
        
        # Covariate preprocessing
        self._covariate_transformer = CovariateTransformer()
        self._covariate_transformer.fit(X_train)
        X_train_processed = self._covariate_transformer.transform(X_train)
        if X_test is not None:
            X_test_processed = self._covariate_transformer.transform(X_test)
        feature_types = np.asarray(self._covariate_transformer._processed_feature_types)

        # Determine whether a test set is provided
        self.has_test = X_test is not None

        # Determine whether a basis is provided
        self.has_basis = basis_train is not None

        # Unpack data dimensions
        self.n_train = y_train.shape[0]
        self.n_test = X_test_processed.shape[0] if self.has_test else 0
        self.num_covariates = X_train_processed.shape[1]
        self.num_basis = basis_train.shape[1] if self.has_basis else 0
        
        # Update variable weights if the covariates have been resized (by e.g. one-hot encoding)
        if X_train_processed.shape[1] != X_train.shape[1]:
            original_var_indices = self._covariate_transformer._original_feature_indices
            variable_weights_adj = np.array([1/np.sum(original_var_indices==i) for i in original_var_indices])
            if self.include_mean_forest:
                variable_weights_mean = variable_weights_mean[original_var_indices]*variable_weights_adj
            if self.include_variance_forest:
                variable_weights_variance = variable_weights_variance[original_var_indices]*variable_weights_adj

        # Scale outcome
        if self.standardize:
            self.y_bar = np.squeeze(np.mean(y_train))
            self.y_std = np.squeeze(np.std(y_train))
        else:
            self.y_bar = 0
            self.y_std = 1
        resid_train = (y_train-self.y_bar)/self.y_std

        # Calibrate priors for global sigma^2 and sigma_leaf (don't use regression initializer for warm-start or XBART)
        if not sigma2_init:
            sigma2_init = 1.0*np.var(resid_train)
        if not variance_forest_leaf_init:
            variance_forest_leaf_init = 0.6*np.var(resid_train)
        current_sigma2 = sigma2_init
        self.sigma2_init = sigma2_init
        if self.include_mean_forest:
            b_leaf = np.squeeze(np.var(resid_train)) / num_trees_mean if b_leaf is None else b_leaf
            sigma_leaf = np.squeeze(np.var(resid_train)) / num_trees_mean if sigma_leaf is None else sigma_leaf
            current_leaf_scale = np.array([[sigma_leaf]])
        else:
            current_leaf_scale = np.array([[1.]])
        if self.include_variance_forest:
            if not a_forest:
                a_forest = num_trees_variance / 1.5**2 + 0.5
            if not b_forest:
                b_forest = num_trees_variance / 1.5**2
        else:
            if not a_forest:
                a_forest = 1.
            if not b_forest:
                b_forest = 1.

        # Container of variance parameter samples
        self.num_gfr = num_gfr
        self.num_burnin = num_burnin
        self.num_mcmc = num_mcmc
        num_temp_samples = num_gfr + num_burnin + num_mcmc * keep_every
        num_retained_samples = num_mcmc * num_chains
        # Delete GFR samples from these containers after the fact if desired
        # if keep_gfr:
        #     num_retained_samples += num_gfr
        num_retained_samples += num_gfr
        if keep_burnin:
            num_retained_samples += num_burnin * num_chains
        self.num_samples = num_retained_samples
        self.sample_sigma_global = sample_sigma_global
        self.sample_sigma_leaf = sample_sigma_leaf
        if sample_sigma_global:
            self.global_var_samples = np.empty(self.num_samples, dtype = np.float64)
        if sample_sigma_leaf:
            self.leaf_scale_samples = np.empty(self.num_samples, dtype = np.float64)
        sample_counter = -1
        
        # Forest Dataset (covariates and optional basis)
        forest_dataset_train = Dataset()
        forest_dataset_train.add_covariates(X_train_processed)
        if self.has_basis:
            forest_dataset_train.add_basis(basis_train)
        if self.has_test:
            forest_dataset_test = Dataset()
            forest_dataset_test.add_covariates(X_test_processed)
            if self.has_basis:
                forest_dataset_test.add_basis(basis_test)

        # Residual
        residual_train = Residual(resid_train)

        # C++ random number generator
        if random_seed is None: 
            cpp_rng = RNG(-1)
        else:
            cpp_rng = RNG(random_seed)
        
        # Sampling data structures
        if self.include_mean_forest:
            forest_sampler_mean = ForestSampler(forest_dataset_train, feature_types, num_trees_mean, self.n_train, alpha_mean, beta_mean, min_samples_leaf_mean, max_depth_mean)
        if self.include_variance_forest:
            forest_sampler_variance = ForestSampler(forest_dataset_train, feature_types, num_trees_variance, self.n_train, alpha_variance, beta_variance, min_samples_leaf_variance, max_depth_variance)

        # Set variance leaf model type (currently only one option)
        leaf_model_variance_forest = 3

        # Determine the mean forest leaf model type
        if not self.has_basis:
            leaf_model_mean_forest = 0
        elif self.num_basis == 1:
            leaf_model_mean_forest = 1
        else:
            leaf_model_mean_forest = 2

        # Container of forest samples
        if self.include_mean_forest:
            self.forest_container_mean = ForestContainer(num_trees_mean, 1, True, False) if not self.has_basis else ForestContainer(num_trees_mean, self.num_basis, False, False)
            active_forest_mean = Forest(num_trees_mean, 1, True, False) if not self.has_basis else Forest(num_trees_mean, self.num_basis, False, False)
        if self.include_variance_forest:
            self.forest_container_variance = ForestContainer(num_trees_variance, 1, True, True)
            active_forest_variance = Forest(num_trees_variance, 1, True, True)
        
        # Variance samplers
        if self.sample_sigma_global:
            global_var_model = GlobalVarianceModel()
        if self.sample_sigma_leaf:
            leaf_var_model = LeafVarianceModel()

        # Initialize the leaves of each tree in the mean forest
        if self.include_mean_forest:
            if self.has_basis:
                init_val_mean = np.repeat(0., basis_train.shape[1])
            else:
                init_val_mean = np.array([0.])
            forest_sampler_mean.prepare_for_sampler(forest_dataset_train, residual_train, active_forest_mean, leaf_model_mean_forest, init_val_mean)

        # Initialize the leaves of each tree in the variance forest
        if self.include_variance_forest:
            init_val_variance = np.array([variance_forest_leaf_init])
            forest_sampler_variance.prepare_for_sampler(forest_dataset_train, residual_train, active_forest_variance, leaf_model_variance_forest, init_val_variance)

        # Run GFR (warm start) if specified
        if self.num_gfr > 0:
            for i in range(self.num_gfr):
                # Keep all GFR samples at this stage -- remove from ForestSamples after MCMC
                # keep_sample = keep_gfr
                keep_sample = True
                if keep_sample:
                    sample_counter += 1
                # Sample the mean forest
                if self.include_mean_forest:
                    forest_sampler_mean.sample_one_iteration(
                        self.forest_container_mean, active_forest_mean, forest_dataset_train, residual_train, 
                        cpp_rng, feature_types, cutpoint_grid_size, current_leaf_scale, variable_weights_mean, a_forest, b_forest, 
                        current_sigma2, leaf_model_mean_forest, keep_sample, True, True
                    )
                
                # Sample the variance forest
                if self.include_variance_forest:
                    forest_sampler_variance.sample_one_iteration(
                        self.forest_container_variance, active_forest_variance, forest_dataset_train, residual_train, 
                        cpp_rng, feature_types, cutpoint_grid_size, current_leaf_scale, variable_weights_variance, a_forest, b_forest, 
                        current_sigma2, leaf_model_variance_forest, keep_sample, True, True
                    )

                # Sample variance parameters (if requested)
                if self.sample_sigma_global:
                    current_sigma2 = global_var_model.sample_one_iteration(residual_train, cpp_rng, a_global, b_global)
                    if keep_sample:
                        self.global_var_samples[sample_counter] = current_sigma2
                if self.sample_sigma_leaf:
                    current_leaf_scale[0,0] = leaf_var_model.sample_one_iteration(active_forest_mean, cpp_rng, a_leaf, b_leaf)
                    if keep_sample:
                        self.leaf_scale_samples[sample_counter] = current_leaf_scale[0,0]
        
        # Run MCMC
        if self.num_burnin + self.num_mcmc > 0:
            for chain_num in range(num_chains):
                if num_gfr > 0:
                    forest_ind = num_gfr - chain_num - 1
                    if self.include_mean_forest:
                        active_forest_mean.reset(self.forest_container_mean, forest_ind)
                        forest_sampler_mean.reconstitute_from_forest(active_forest_mean, forest_dataset_train, residual_train, True)
                    if self.include_variance_forest:
                        active_forest_variance.reset(self.forest_container_variance, forest_ind)
                        forest_sampler_variance.reconstitute_from_forest(active_forest_variance, forest_dataset_train, residual_train, False)
                    if sample_sigma_global:
                        current_sigma2 = self.global_var_samples[forest_ind]
                else:
                    if self.include_mean_forest:
                        active_forest_mean.reset_root()
                        if init_val_mean.shape[0] == 1:
                            active_forest_mean.set_root_leaves(init_val_mean[0] / num_trees_mean)
                        else:
                            active_forest_mean.set_root_leaves(init_val_mean / num_trees_mean)
                        forest_sampler_mean.reconstitute_from_forest(active_forest_mean, forest_dataset_train, residual_train, True)
                    if self.include_variance_forest:
                        active_forest_variance.reset_root()
                        active_forest_variance.set_root_leaves(log(variance_forest_leaf_init) / num_trees_mean)
                        forest_sampler_variance.reconstitute_from_forest(active_forest_variance, forest_dataset_train, residual_train, False)
            
                for i in range(self.num_gfr, num_temp_samples):
                    is_mcmc = i + 1 > num_gfr + num_burnin
                    if is_mcmc:
                        mcmc_counter = i - num_gfr - num_burnin + 1
                        if (mcmc_counter % keep_every == 0):
                            keep_sample = True
                        else:
                            keep_sample = False
                    else:
                        if keep_burnin:
                            keep_sample = True
                        else:
                            keep_sample = False
                    if keep_sample:
                        sample_counter += 1
                    # Sample the mean forest
                    if self.include_mean_forest:
                        forest_sampler_mean.sample_one_iteration(
                            self.forest_container_mean, active_forest_mean, forest_dataset_train, residual_train, 
                            cpp_rng, feature_types, cutpoint_grid_size, current_leaf_scale, variable_weights_mean, a_forest, b_forest, 
                            current_sigma2, leaf_model_mean_forest, keep_sample, False, True
                        )
                    
                    # Sample the variance forest
                    if self.include_variance_forest:
                        forest_sampler_variance.sample_one_iteration(
                            self.forest_container_variance, active_forest_variance, forest_dataset_train, residual_train, 
                            cpp_rng, feature_types, cutpoint_grid_size, current_leaf_scale, variable_weights_variance, a_forest, b_forest, 
                            current_sigma2, leaf_model_variance_forest, keep_sample, False, True
                        )

                    # Sample variance parameters (if requested)
                    if self.sample_sigma_global:
                        current_sigma2 = global_var_model.sample_one_iteration(residual_train, cpp_rng, a_global, b_global)
                        if keep_sample:
                            self.global_var_samples[sample_counter] = current_sigma2
                    if self.sample_sigma_leaf:
                        current_leaf_scale[0,0] = leaf_var_model.sample_one_iteration(active_forest_mean, cpp_rng, a_leaf, b_leaf)
                        if keep_sample:
                            self.leaf_scale_samples[sample_counter] = current_leaf_scale[0,0]
        
        # Mark the model as sampled
        self.sampled = True

        # Remove GFR samples if they are not to be retained
        if not keep_gfr and num_gfr > 0:
            for i in range(num_gfr):
                if self.include_mean_forest:
                    self.forest_container_mean.delete_sample(i)
                if self.include_variance_forest:
                    self.forest_container_variance.delete_sample(i)
            if self.sample_sigma_global:
                self.global_var_samples = self.global_var_samples[num_gfr:]
            if self.sample_sigma_leaf:
                self.leaf_scale_samples = self.leaf_scale_samples[num_gfr:]
            self.num_samples -= num_gfr

        # Store predictions
        if self.sample_sigma_global:
            self.global_var_samples = self.global_var_samples*self.y_std*self.y_std

        if self.sample_sigma_leaf:
            self.leaf_scale_samples = self.leaf_scale_samples
        
        if self.include_mean_forest:
            yhat_train_raw = self.forest_container_mean.forest_container_cpp.Predict(forest_dataset_train.dataset_cpp)
            self.y_hat_train = yhat_train_raw*self.y_std + self.y_bar
            if self.has_test:
                yhat_test_raw = self.forest_container_mean.forest_container_cpp.Predict(forest_dataset_test.dataset_cpp)
                self.y_hat_test = yhat_test_raw*self.y_std + self.y_bar
        
        if self.include_variance_forest:
            sigma_x_train_raw = self.forest_container_variance.forest_container_cpp.Predict(forest_dataset_train.dataset_cpp)
            if self.sample_sigma_global:
                self.sigma2_x_train = sigma_x_train_raw
                for i in range(self.num_samples):
                    self.sigma2_x_train[:,i] = sigma_x_train_raw[:,i]*self.global_var_samples[i]
            else:
                self.sigma2_x_train = sigma_x_train_raw*self.sigma2_init*self.y_std*self.y_std
            if self.has_test:
                sigma_x_test_raw = self.forest_container_variance.forest_container_cpp.Predict(forest_dataset_test.dataset_cpp)
                if self.sample_sigma_global:
                    self.sigma2_x_test = sigma_x_test_raw
                    for i in range(self.num_samples):
                        self.sigma2_x_test[:,i] = sigma_x_test_raw[:,i]*self.global_var_samples[i]
                else:
                    self.sigma2_x_test = sigma_x_test_raw*self.sigma2_init*self.y_std*self.y_std

    def predict(self, covariates: np.array, basis: np.array = None) -> Union[np.array, tuple]:
        """Return predictions from every forest sampled (either / both of mean and variance). 
        Return type is either a single array of predictions, if a BART model only includes a 
        mean or variance term, or a tuple of prediction arrays, if a BART model includes both.

        Parameters
        ----------
        covariates : np.array
            Test set covariates.
        basis : np.array, optional
            Optional test set basis vector, must be provided if the model was trained with a leaf regression basis.
        
        Returns
        -------
        mu_x : np.array, optional
            Mean forest predictions.
        sigma2_x : np.array, optional
            Variance forest predictions.
        """
        if not self.is_sampled():
            msg = (
                "This BARTModel instance is not fitted yet. Call 'fit' with "
                "appropriate arguments before using this model."
            )
            raise NotSampledError(msg)
        
        # Convert everything to standard shape (2-dimensional)
        if covariates.ndim == 1:
            covariates = np.expand_dims(covariates, 1)
        if basis is not None:
            if basis.ndim == 1:
                basis = np.expand_dims(basis, 1)
        
        # Data checks
        if basis is not None:
            if basis.shape[0] != covariates.shape[0]:
                raise ValueError("covariates and basis must have the same number of rows")

        pred_dataset = Dataset()
        pred_dataset.add_covariates(covariates)
        if basis is not None:
            pred_dataset.add_basis(basis)
        if self.include_mean_forest:
            mean_pred_raw = self.forest_container_mean.forest_container_cpp.Predict(pred_dataset.dataset_cpp)
            mean_pred = mean_pred_raw*self.y_std + self.y_bar
        if self.include_variance_forest:
            variance_pred_raw = self.forest_container_variance.forest_container_cpp.Predict(pred_dataset.dataset_cpp)
            if self.sample_sigma_global:
                variance_pred = variance_pred_raw
                for i in range(self.num_samples):
                    variance_pred[:,i] = np.sqrt(variance_pred_raw[:,i]*self.global_var_samples[i])
            else:
                variance_pred = np.sqrt(variance_pred_raw*self.sigma2_init)*self.y_std

        if self.include_mean_forest and self.include_variance_forest:
            return (mean_pred, variance_pred)
        elif self.include_mean_forest and not self.include_variance_forest:
            return (mean_pred)
        elif not self.include_mean_forest and self.include_variance_forest:
            return (variance_pred)

    def predict_mean(self, covariates: np.array, basis: np.array = None) -> np.array:
        """Predict expected conditional outcome from a BART model.

        Parameters
        ----------
        covariates : np.array
            Test set covariates.
        basis : np.array, optional
            Optional test set basis vector, must be provided if the model was trained with a leaf regression basis.
        
        Returns
        -------
        np.array
            Mean forest predictions.
        """
        if not self.is_sampled():
            msg = (
                "This BARTModel instance is not fitted yet. Call 'fit' with "
                "appropriate arguments before using this model."
            )
            raise NotSampledError(msg)

        if not self.include_mean_forest:
            msg = (
                "This BARTModel instance was not sampled with a mean forest. "
                "Call 'fit' with appropriate arguments before using this model."
            )
            raise NotSampledError(msg)
        
        # Convert everything to standard shape (2-dimensional)
        if covariates.ndim == 1:
            covariates = np.expand_dims(covariates, 1)
        if basis is not None:
            if basis.ndim == 1:
                basis = np.expand_dims(basis, 1)
        
        # Data checks
        if basis is not None:
            if basis.shape[0] != covariates.shape[0]:
                raise ValueError("covariates and basis must have the same number of rows")

        pred_dataset = Dataset()
        pred_dataset.add_covariates(covariates)
        if basis is not None:
            pred_dataset.add_basis(basis)
        mean_pred_raw = self.forest_container_mean.forest_container_cpp.Predict(pred_dataset.dataset_cpp)
        mean_pred = mean_pred_raw*self.y_std + self.y_bar

        return mean_pred

    def predict_variance(self, covariates: np.array) -> np.array:
        """Predict expected conditional variance from a BART model.

        Parameters
        ----------
        covariates : np.array
            Test set covariates.
        
        Returns
        -------
        np.array
            Variance forest predictions.
        """
        if not self.is_sampled():
            msg = (
                "This BARTModel instance is not fitted yet. Call 'fit' with "
                "appropriate arguments before using this model."
            )
            raise NotSampledError(msg)

        if not self.include_variance_forest:
            msg = (
                "This BARTModel instance was not sampled with a variance forest. "
                "Call 'fit' with appropriate arguments before using this model."
            )
            raise NotSampledError(msg)
        
        # Convert everything to standard shape (2-dimensional)
        if covariates.ndim == 1:
            covariates = np.expand_dims(covariates, 1)
        
        pred_dataset = Dataset()
        pred_dataset.add_covariates(covariates)
        variance_pred_raw = self.forest_container_variance.forest_container_cpp.Predict(pred_dataset.dataset_cpp)
        if self.sample_sigma_global:
            variance_pred = variance_pred_raw
            for i in range(self.num_samples):
                variance_pred[:,i] = variance_pred_raw[:,i]*self.global_var_samples[i]
        else:
            variance_pred = variance_pred_raw*self.sigma2_init*self.y_std*self.y_std

        return variance_pred
    
    def to_json(self) -> str:
        """
        Converts a sampled BART model to JSON string representation (which can then be saved to a file or 
        processed using the `json` library)

        Returns
        -------
        str
            JSON string representing model metadata (hyperparameters), sampled parameters, and sampled forests
        """
        if not self.is_sampled:
            msg = (
                "This BARTModel instance has not yet been sampled. "
                "Call 'fit' with appropriate arguments before using this model."
            )
            raise NotSampledError(msg)
        
        # Initialize JSONSerializer object
        bart_json = JSONSerializer()
        
        # Add the forests
        if self.include_mean_forest:
            bart_json.add_forest(self.forest_container_mean)
        if self.include_variance_forest:
            bart_json.add_forest(self.forest_container_variance)
        
        # Add global parameters
        bart_json.add_scalar("outcome_scale", self.y_std)
        bart_json.add_scalar("outcome_mean", self.y_bar)
        bart_json.add_boolean("standardize", self.standardize)
        bart_json.add_scalar("sigma2_init", self.sigma2_init)
        bart_json.add_boolean("sample_sigma_global", self.sample_sigma_global)
        bart_json.add_boolean("sample_sigma_leaf", self.sample_sigma_leaf)
        bart_json.add_boolean("include_mean_forest", self.include_mean_forest)
        bart_json.add_boolean("include_variance_forest", self.include_variance_forest)
        bart_json.add_scalar("num_gfr", self.num_gfr)
        bart_json.add_scalar("num_burnin", self.num_burnin)
        bart_json.add_scalar("num_mcmc", self.num_mcmc)
        bart_json.add_scalar("num_samples", self.num_samples)
        bart_json.add_scalar("num_basis", self.num_basis)
        bart_json.add_boolean("requires_basis", self.has_basis)
        
        # Add parameter samples
        if self.sample_sigma_global:
            bart_json.add_numeric_vector("sigma2_global_samples", self.global_var_samples, "parameters")
        if self.sample_sigma_leaf:
            bart_json.add_numeric_vector("sigma2_leaf_samples", self.leaf_scale_samples, "parameters")
        
        return bart_json.return_json_string()

    def from_json(self, json_string: str) -> None:
        """
        Converts a JSON string to an in-memory BART model.

        Parameters
        ----------
        json_string : str
            JSON string representing model metadata (hyperparameters), sampled parameters, and sampled forests
        """
        # Parse string to a JSON object in C++
        bart_json = JSONSerializer()
        bart_json.load_from_json_string(json_string)
        
        # Unpack forests
        self.include_mean_forest = bart_json.get_boolean("include_mean_forest")
        self.include_variance_forest = bart_json.get_boolean("include_variance_forest")
        if self.include_mean_forest:
            # TODO: don't just make this a placeholder that we overwrite
            self.forest_container_mean = ForestContainer(0, 0, False, False)
            self.forest_container_mean.forest_container_cpp.LoadFromJson(bart_json.json_cpp, "forest_0")
            if self.include_variance_forest:
                # TODO: don't just make this a placeholder that we overwrite
                self.forest_container_variance = ForestContainer(0, 0, False, False)
                self.forest_container_variance.forest_container_cpp.LoadFromJson(bart_json.json_cpp, "forest_1")
        else:
            # TODO: don't just make this a placeholder that we overwrite
            self.forest_container_variance = ForestContainer(0, 0, False, False)
            self.forest_container_variance.forest_container_cpp.LoadFromJson(bart_json.json_cpp, "forest_0")
        
        # Unpack global parameters
        self.y_std = bart_json.get_scalar("outcome_scale")
        self.y_bar = bart_json.get_scalar("outcome_mean")
        self.standardize = bart_json.get_boolean("standardize")
        self.sigma2_init = bart_json.get_scalar("sigma2_init")
        self.sample_sigma_global = bart_json.get_boolean("sample_sigma_global")
        self.sample_sigma_leaf = bart_json.get_boolean("sample_sigma_leaf")
        self.num_gfr = bart_json.get_scalar("num_gfr")
        self.num_burnin = bart_json.get_scalar("num_burnin")
        self.num_mcmc = bart_json.get_scalar("num_mcmc")
        self.num_samples = bart_json.get_scalar("num_samples")
        self.num_basis = bart_json.get_scalar("num_basis")
        self.has_basis = bart_json.get_boolean("requires_basis")

        # Unpack parameter samples
        if self.sample_sigma_global:
            self.global_var_samples = bart_json.get_numeric_vector("sigma2_global_samples", "parameters")
        if self.sample_sigma_leaf:
            self.leaf_scale_samples = bart_json.get_numeric_vector("sigma2_leaf_samples", "parameters")
        
        # Mark the deserialized model as "sampled"
        self.sampled = True
    
    def is_sampled(self) -> bool:
        """Whether or not a BART model has been sampled.

        Returns
        -------
        bool
            `True` if a BART model has been sampled, `False` otherwise
        """
        return self.sampled<|MERGE_RESOLUTION|>--- conflicted
+++ resolved
@@ -71,49 +71,6 @@
         basis_test : np.array, optional
             Optional test set basis vector used to define a regression to be run in the leaves of each tree. 
             Must be included / omitted consistently (i.e. if basis_train is provided, then basis_test must be provided alongside X_test).
-<<<<<<< HEAD
-        num_gfr : int, optional
-            Number of "warm-start" iterations run using the grow-from-root algorithm (He and Hahn, 2021). Defaults to `5`.
-        num_burnin : int, optional
-            Number of "burn-in" iterations of the MCMC sampler. Defaults to `0`. Ignored if `num_gfr > 0`.
-        num_mcmc : int, optional
-            Number of "retained" iterations of the MCMC sampler. Defaults to `100`. If this is set to 0, GFR (XBART) samples will be retained.
-        params : dict, optional
-            Dictionary of model parameters, each of which has a default value.
-
-            * `cutpoint_grid_size` (`int`): Maximum number of cutpoints to consider for each feature. Defaults to `100`.
-            * `sigma_leaf` (`float`): Scale parameter on the (conditional mean) leaf node regression model.
-            * `alpha_mean` (`float`): Prior probability of splitting for a tree of depth 0 in the conditional mean model. Tree split prior combines `alpha_mean` and `beta_mean` via `alpha_mean*(1+node_depth)^-beta_mean`.
-            * `beta_mean` (`float`): Exponent that decreases split probabilities for nodes of depth > 0 in the conditional mean model. Tree split prior combines `alpha_mean` and `beta_mean` via `alpha_mean*(1+node_depth)^-beta_mean`.
-            * `min_samples_leaf_mean` (`int`): Minimum allowable size of a leaf, in terms of training samples, in the conditional mean model. Defaults to `5`.
-            * `max_depth_mean` (`int`): Maximum depth of any tree in the ensemble in the conditional mean model. Defaults to `10`. Can be overriden with `-1` which does not enforce any depth limits on trees.
-            * `alpha_variance` (`float`): Prior probability of splitting for a tree of depth 0 in the conditional variance model. Tree split prior combines `alpha_variance` and `beta_variance` via `alpha_variance*(1+node_depth)^-beta_variance`.
-            * `beta_variance` (`float`): Exponent that decreases split probabilities for nodes of depth > 0 in the conditional variance model. Tree split prior combines `alpha_variance` and `beta_variance` via `alpha_variance*(1+node_depth)^-beta_variance`.
-            * `min_samples_leaf_variance` (`int`): Minimum allowable size of a leaf, in terms of training samples in the conditional variance model. Defaults to `5`.
-            * `max_depth_variance` (`int`): Maximum depth of any tree in the ensemble in the conditional variance model. Defaults to `10`. Can be overriden with `-1` which does not enforce any depth limits on trees.
-            * `a_global` (`float`): Shape parameter in the `IG(a_global, b_global)` global error variance model. Defaults to `0`.
-            * `b_global` (`float`): Scale parameter in the `IG(a_global, b_global)` global error variance prior. Defaults to `0`.
-            * `a_leaf` (`float`): Shape parameter in the `IG(a_leaf, b_leaf)` leaf node parameter variance model. Defaults to `3`.
-            * `b_leaf` (`float`): Scale parameter in the `IG(a_leaf, b_leaf)` leaf node parameter variance model. Calibrated internally as `0.5/num_trees_mean` if not set here.
-            * `a_forest` (`float`): Shape parameter in the [optional] `IG(a_forest, b_forest)` conditional error variance forest (which is only sampled if `num_trees_variance > 0`). Calibrated internally as `num_trees_variance / 1.5^2 + 0.5` if not set here.
-            * `b_forest` (`float`): Scale parameter in the [optional] `IG(a_forest, b_forest)` conditional error variance forest (which is only sampled if `num_trees_variance > 0`). Calibrated internally as `num_trees_variance / 1.5^2` if not set here.
-            * `sigma2_init` (`float`): Starting value of global variance parameter. Set internally as a percentage of the standardized outcome variance if not set here.
-            * `variance_forest_leaf_init` (`float`): Starting value of root forest prediction in conditional (heteroskedastic) error variance model. Calibrated internally as `np.log(pct_var_variance_forest_init*np.var((y-np.mean(y))/np.std(y)))/num_trees_variance` if not set.
-            * `pct_var_sigma2_init` (`float`): Percentage of standardized outcome variance used to initialize global error variance parameter. Superseded by `sigma2`. Defaults to `1`.
-            * `pct_var_variance_forest_init` (`float`): Percentage of standardized outcome variance used to initialize global error variance parameter. Default: `1`. Superseded by `variance_forest_init`.
-            * `variance_scale` (`float`): Variance after the data have been scaled. Default: `1`.
-            * `variable_weights_mean` (`np.array`): Numeric weights reflecting the relative probability of splitting on each variable in the mean forest. Does not need to sum to 1 but cannot be negative. Defaults to uniform over the columns of `X_train` if not provided.
-            * `variable_weights_variance` (`np.array`): Numeric weights reflecting the relative probability of splitting on each variable in the variance forest. Does not need to sum to 1 but cannot be negative. Defaults to uniform over the columns of `X_train` if not provided.
-            * `num_trees_mean` (`int`): Number of trees in the ensemble for the conditional mean model. Defaults to `200`. If `num_trees_mean = 0`, the conditional mean will not be modeled using a forest and the function will only proceed if `num_trees_variance > 0`.
-            * `num_trees_variance` (`int`): Number of trees in the ensemble for the conditional variance model. Defaults to `0`. Variance is only modeled using a tree / forest if `num_trees_variance > 0`.
-            * `sample_sigma_global` (`bool`): Whether or not to update the `sigma^2` global error variance parameter based on `IG(a_global, b_global)`. Defaults to `True`.
-            * `sample_sigma_leaf` (`bool`): Whether or not to update the `tau` leaf scale variance parameter based on `IG(a_leaf, b_leaf)`. Cannot (currently) be set to true if `basis_train` has more than one column. Defaults to `False`.
-            * `random_seed` (`int`): Integer parameterizing the C++ random number generator. If not specified, the C++ random number generator is seeded according to `std::random_device`.
-            * `keep_burnin` (`bool`): Whether or not "burnin" samples should be included in predictions. Defaults to `False`. Ignored if `num_mcmc == 0`.
-            * `keep_gfr` (`bool`): Whether or not "warm-start" / grow-from-root samples should be included in predictions. Defaults to `False`. Ignored if `num_mcmc == 0`.
-            * `num_chains` (`int`): How many independent MCMC chains should be sampled. If `num_mcmc = 0`, this is ignored. If `num_gfr = 0`, then each chain is run from root for `num_mcmc * keep_every + num_burnin` iterations, with `num_mcmc` samples retained. If `num_gfr > 0`, each MCMC chain will be initialized from a separate GFR ensemble, with the requirement that `num_gfr >= num_chains`. Default: `1`.
-            * `keep_every` (`int`): How many iterations of the burned-in MCMC sampler should be run before forests and parameters are retained. Defaults to `1`. Setting `keep_every = k` for some `k > 1` will "thin" the MCMC samples by retaining every `k`-th sample, rather than simply every sample. This can reduce the autocorrelation of the MCMC samples.
-=======
         num_gfr : :obj:`int`, optional
             Number of "warm-start" iterations run using the grow-from-root algorithm (He and Hahn, 2021). Defaults to ``5``.
         num_burnin : :obj:`int`, optional
@@ -166,7 +123,6 @@
         -------
         self : BARTModel
             Sampled BART Model.
->>>>>>> d68db11b
         """
         # Update general BART parameters
         general_params_default = {
