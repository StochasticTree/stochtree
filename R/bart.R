--- conflicted
+++ resolved
@@ -250,6 +250,16 @@
   drop_vars_variance <- variance_forest_params_updated$drop_vars
   num_features_subsample_variance <- variance_forest_params_updated$num_features_subsample
 
+    # Set a function-scoped RNG if user provided a random seed
+    custom_rng <- random_seed >= 0
+    if (custom_rng) {
+        # Store original global environment RNG state
+        original_global_seed <- .Random.seed
+        # Set new seed and store associated RNG state
+        set.seed(random_seed)
+        function_scoped_seed <- .Random.seed
+    }
+    
   # Check if there are enough GFR samples to seed num_chains samplers
   if (num_gfr > 0) {
     if (num_chains > num_gfr) {
@@ -579,7 +589,6 @@
     stop(
       "rfx_basis_train and rfx_basis_test must have the same number of columns"
     )
-<<<<<<< HEAD
   }
   if (!is.null(rfx_group_ids_train)) {
     if (!is.null(rfx_group_ids_test)) {
@@ -654,78 +663,6 @@
       stop(
         "You specified a probit outcome model, but supplied an outcome with 2 unique values other than 0 and 1"
       )
-=======
-
-    ### Unpack all parameter values
-    # 1. General parameters
-    cutpoint_grid_size <- general_params_updated$cutpoint_grid_size
-    standardize <- general_params_updated$standardize
-    sample_sigma2_global <- general_params_updated$sample_sigma2_global
-    sigma2_init <- general_params_updated$sigma2_global_init
-    a_global <- general_params_updated$sigma2_global_shape
-    b_global <- general_params_updated$sigma2_global_scale
-    variable_weights <- general_params_updated$variable_weights
-    random_seed <- general_params_updated$random_seed
-    keep_burnin <- general_params_updated$keep_burnin
-    keep_gfr <- general_params_updated$keep_gfr
-    keep_every <- general_params_updated$keep_every
-    num_chains <- general_params_updated$num_chains
-    verbose <- general_params_updated$verbose
-    probit_outcome_model <- general_params_updated$probit_outcome_model
-    rfx_working_parameter_prior_mean <- general_params_updated$rfx_working_parameter_prior_mean
-    rfx_group_parameter_prior_mean <- general_params_updated$rfx_group_parameter_prior_mean
-    rfx_working_parameter_prior_cov <- general_params_updated$rfx_working_parameter_prior_cov
-    rfx_group_parameter_prior_cov <- general_params_updated$rfx_group_parameter_prior_cov
-    rfx_variance_prior_shape <- general_params_updated$rfx_variance_prior_shape
-    rfx_variance_prior_scale <- general_params_updated$rfx_variance_prior_scale
-    num_threads <- general_params_updated$num_threads
-
-    # 2. Mean forest parameters
-    num_trees_mean <- mean_forest_params_updated$num_trees
-    alpha_mean <- mean_forest_params_updated$alpha
-    beta_mean <- mean_forest_params_updated$beta
-    min_samples_leaf_mean <- mean_forest_params_updated$min_samples_leaf
-    max_depth_mean <- mean_forest_params_updated$max_depth
-    sample_sigma2_leaf <- mean_forest_params_updated$sample_sigma2_leaf
-    sigma2_leaf_init <- mean_forest_params_updated$sigma2_leaf_init
-    a_leaf <- mean_forest_params_updated$sigma2_leaf_shape
-    b_leaf <- mean_forest_params_updated$sigma2_leaf_scale
-    keep_vars_mean <- mean_forest_params_updated$keep_vars
-    drop_vars_mean <- mean_forest_params_updated$drop_vars
-    num_features_subsample_mean <- mean_forest_params_updated$num_features_subsample
-
-    # 3. Variance forest parameters
-    num_trees_variance <- variance_forest_params_updated$num_trees
-    alpha_variance <- variance_forest_params_updated$alpha
-    beta_variance <- variance_forest_params_updated$beta
-    min_samples_leaf_variance <- variance_forest_params_updated$min_samples_leaf
-    max_depth_variance <- variance_forest_params_updated$max_depth
-    a_0 <- variance_forest_params_updated$leaf_prior_calibration_param
-    variance_forest_init <- variance_forest_params_updated$var_forest_leaf_init
-    a_forest <- variance_forest_params_updated$var_forest_prior_shape
-    b_forest <- variance_forest_params_updated$var_forest_prior_scale
-    keep_vars_variance <- variance_forest_params_updated$keep_vars
-    drop_vars_variance <- variance_forest_params_updated$drop_vars
-    num_features_subsample_variance <- variance_forest_params_updated$num_features_subsample
-
-    # Set a function-scoped RNG if user provided a random seed
-    custom_rng <- random_seed >= 0
-    if (custom_rng) {
-        # Store original global environment RNG state
-        original_global_seed <- .Random.seed
-        # Set new seed and store associated RNG state
-        set.seed(random_seed)
-        function_scoped_seed <- .Random.seed
-    }
-    
-    # Check if there are enough GFR samples to seed num_chains samplers
-    if (num_gfr > 0) {
-        if (num_chains > num_gfr) {
-            stop(
-                "num_chains > num_gfr, meaning we do not have enough GFR samples to seed num_chains distinct MCMC chains"
-            )
-        }
->>>>>>> 80d8a235
     }
     if (include_variance_forest) {
       stop("We do not support heteroskedasticity with a probit link")
@@ -1673,17 +1610,7 @@
         y_std_train +
         y_bar_train
     }
-<<<<<<< HEAD
-  }
-=======
-    rm(outcome_train)
-    rm(rng)
-    
-    # Restore global RNG state if user provided a random seed
-    if (custom_rng) {
-        .Random.seed <- original_global_seed
-    }
->>>>>>> 80d8a235
+  }
 
   # Variance forest predictions
   if (include_variance_forest) {
@@ -1821,22 +1748,27 @@
   }
   class(result) <- "bartmodel"
 
-  # Clean up classes with external pointers to C++ data structures
-  if (include_mean_forest) {
-    rm(forest_model_mean)
-  }
-  if (include_variance_forest) {
-    rm(forest_model_variance)
-  }
-  rm(forest_dataset_train)
-  if (has_test) {
-    rm(forest_dataset_test)
-  }
-  if (has_rfx) {
-    rm(rfx_dataset_train, rfx_tracker_train, rfx_model)
-  }
-  rm(outcome_train)
-  rm(rng)
+    # Clean up classes with external pointers to C++ data structures
+    if (include_mean_forest) {
+        rm(forest_model_mean)
+    }
+    if (include_variance_forest) {
+        rm(forest_model_variance)
+    }
+    rm(forest_dataset_train)
+    if (has_test) {
+        rm(forest_dataset_test)
+    }
+    if (has_rfx) {
+        rm(rfx_dataset_train, rfx_tracker_train, rfx_model)
+    }
+    rm(outcome_train)
+    rm(rng)
+    
+    # Restore global RNG state if user provided a random seed
+    if (custom_rng) {
+        .Random.seed <- original_global_seed
+    }
 
   return(result)
 }
