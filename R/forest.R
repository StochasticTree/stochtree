--- conflicted
+++ resolved
@@ -192,29 +192,6 @@
         }, 
         
         #' @description
-<<<<<<< HEAD
-        #' Maximum depth of a specific tree in a specific ensemble in a `ForestContainer` object
-        #' @param ensemble_num Ensemble number
-        #' @param tree_num Tree index within ensemble `ensemble_num`
-        #' @return Maximum leaf depth
-        ensemble_tree_max_depth = function(ensemble_num, tree_num) {
-            return(ensemble_tree_max_depth_forest_container_cpp(self$forest_container_ptr, ensemble_num, tree_num))
-        }, 
-        
-        #' @description
-        #' Average the maximum depth of each tree in a given ensemble in a `ForestContainer` object
-        #' @param ensemble_num Ensemble number
-        #' @return Average maximum depth
-        average_ensemble_max_depth = function(ensemble_num) {
-            return(ensemble_average_max_depth_forest_container_cpp(self$forest_container_ptr, ensemble_num))
-        }, 
-        
-        #' @description
-        #' Average the maximum depth of each tree in each ensemble in a `ForestContainer` object
-        #' @return Average maximum depth
-        average_max_depth = function() {
-            return(average_max_depth_forest_container_cpp(self$forest_container_ptr))
-=======
         #' Add a new all-root ensemble to the container, with all of the leaves 
         #' set to the value / vector provided
         #' @param leaf_value Value (or vector of values) to initialize root nodes in tree
@@ -284,7 +261,30 @@
             output <- get_granular_split_count_array_forest_container_cpp(self$forest_container_ptr, num_features)
             dim(output) <- c(n_trees, num_features, n_samples)
             return(output)
->>>>>>> df8a0769
+        }, 
+        
+        #' @description
+        #' Maximum depth of a specific tree in a specific ensemble in a `ForestContainer` object
+        #' @param ensemble_num Ensemble number
+        #' @param tree_num Tree index within ensemble `ensemble_num`
+        #' @return Maximum leaf depth
+        ensemble_tree_max_depth = function(ensemble_num, tree_num) {
+            return(ensemble_tree_max_depth_forest_container_cpp(self$forest_container_ptr, ensemble_num, tree_num))
+        }, 
+        
+        #' @description
+        #' Average the maximum depth of each tree in a given ensemble in a `ForestContainer` object
+        #' @param ensemble_num Ensemble number
+        #' @return Average maximum depth
+        average_ensemble_max_depth = function(ensemble_num) {
+            return(ensemble_average_max_depth_forest_container_cpp(self$forest_container_ptr, ensemble_num))
+        }, 
+        
+        #' @description
+        #' Average the maximum depth of each tree in each ensemble in a `ForestContainer` object
+        #' @return Average maximum depth
+        average_max_depth = function() {
+            return(average_max_depth_forest_container_cpp(self$forest_container_ptr))
         }
     )
 )
