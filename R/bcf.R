#' Run the Bayesian Causal Forest (BCF) algorithm for regularized causal effect estimation.
#'
#' @param X_train Covariates used to split trees in the ensemble. May be provided either as a dataframe or a matrix.
#' Matrix covariates will be assumed to be all numeric. Covariates passed as a dataframe will be
#' preprocessed based on the variable types (e.g. categorical columns stored as unordered factors will be one-hot encoded,
#' categorical columns stored as ordered factors will passed as integers to the core algorithm, along with the metadata
#' that the column is ordered categorical).
#' @param Z_train Vector of (continuous or binary) treatment assignments.
#' @param y_train Outcome to be modeled by the ensemble.
#' @param propensity_train (Optional) Vector of propensity scores. If not provided, this will be estimated from the data.
#' @param rfx_group_ids_train (Optional) Group labels used for an additive random effects model.
#' @param rfx_basis_train (Optional) Basis for "random-slope" regression in an additive random effects model.
#' If `rfx_group_ids_train` is provided with a regression basis, an intercept-only random effects model
#' will be estimated.
#' @param X_test (Optional) Test set of covariates used to define "out of sample" evaluation data.
#' May be provided either as a dataframe or a matrix, but the format of `X_test` must be consistent with
#' that of `X_train`.
#' @param Z_test (Optional) Test set of (continuous or binary) treatment assignments.
#' @param propensity_test (Optional) Vector of propensity scores. If not provided, this will be estimated from the data.
#' @param rfx_group_ids_test (Optional) Test set group labels used for an additive random effects model.
#' We do not currently support (but plan to in the near future), test set evaluation for group labels
#' that were not in the training set.
#' @param rfx_basis_test (Optional) Test set basis for "random-slope" regression in additive random effects model.
#' @param num_gfr Number of "warm-start" iterations run using the grow-from-root algorithm (He and Hahn, 2021). Default: 5.
#' @param num_burnin Number of "burn-in" iterations of the MCMC sampler. Default: 0.
#' @param num_mcmc Number of "retained" iterations of the MCMC sampler. Default: 100.
#' @param previous_model_json (Optional) JSON string containing a previous BCF model. This can be used to "continue" a sampler interactively after inspecting the samples or to run parallel chains "warm-started" from existing forest samples. Default: `NULL`.
#' @param previous_model_warmstart_sample_num (Optional) Sample number from `previous_model_json` that will be used to warmstart this BCF sampler. One-indexed (so that the first sample is used for warm-start by setting `previous_model_warmstart_sample_num = 1`). Default: `NULL`.
#' @param general_params (Optional) A list of general (non-forest-specific) model parameters, each of which has a default value processed internally, so this argument list is optional.
#'
#'   - `cutpoint_grid_size` Maximum size of the "grid" of potential cutpoints to consider in the GFR algorithm. Default: `100`.
#'   - `standardize` Whether or not to standardize the outcome (and store the offset / scale in the model object). Default: `TRUE`.
#'   - `sample_sigma2_global` Whether or not to update the `sigma^2` global error variance parameter based on `IG(sigma2_global_shape, sigma2_global_scale)`. Default: `TRUE`.
#'   - `sigma2_global_init` Starting value of global error variance parameter. Calibrated internally as `1.0*var((y_train-mean(y_train))/sd(y_train))` if not set.
#'   - `sigma2_global_shape` Shape parameter in the `IG(sigma2_global_shape, sigma2_global_scale)` global error variance model. Default: `0`.
#'   - `sigma2_global_scale` Scale parameter in the `IG(sigma2_global_shape, sigma2_global_scale)` global error variance model. Default: `0`.
#'   - `variable_weights` Numeric weights reflecting the relative probability of splitting on each variable. Does not need to sum to 1 but cannot be negative. Defaults to `rep(1/ncol(X_train), ncol(X_train))` if not set here. Note that if the propensity score is included as a covariate in either forest, its weight will default to `1/ncol(X_train)`. A workaround if you wish to provide a custom weight for the propensity score is to include it as a column in `X_train` and then set `propensity_covariate` to `'none'` adjust `keep_vars` accordingly for the `mu` or `tau` forests.
#'   - `propensity_covariate` Whether to include the propensity score as a covariate in either or both of the forests. Enter `"none"` for neither, `"mu"` for the prognostic forest, `"tau"` for the treatment forest, and `"both"` for both forests. If this is not `"none"` and a propensity score is not provided, it will be estimated from (`X_train`, `Z_train`) using `stochtree::bart()`. Default: `"mu"`.
#'   - `adaptive_coding` Whether or not to use an "adaptive coding" scheme in which a binary treatment variable is not coded manually as (0,1) or (-1,1) but learned via parameters `b_0` and `b_1` that attach to the outcome model `[b_0 (1-Z) + b_1 Z] tau(X)`. This is ignored when Z is not binary. Default: `TRUE`.
#'   - `control_coding_init` Initial value of the "control" group coding parameter. This is ignored when Z is not binary. Default: `-0.5`.
#'   - `treated_coding_init` Initial value of the "treatment" group coding parameter. This is ignored when Z is not binary. Default: `0.5`.
#'   - `rfx_prior_var` Prior on the (diagonals of the) covariance of the additive group-level random regression coefficients. Must be a vector of length `ncol(rfx_basis_train)`. Default: `rep(1, ncol(rfx_basis_train))`
#'   - `random_seed` Integer parameterizing the C++ random number generator. If not specified, the C++ random number generator is seeded according to `std::random_device`.
#'   - `keep_burnin` Whether or not "burnin" samples should be included in the stored samples of forests and other parameters. Default `FALSE`. Ignored if `num_mcmc = 0`.
#'   - `keep_gfr` Whether or not "grow-from-root" samples should be included in the stored samples of forests and other parameters. Default `FALSE`. Ignored if `num_mcmc = 0`.
#'   - `keep_every` How many iterations of the burned-in MCMC sampler should be run before forests and parameters are retained. Default `1`. Setting `keep_every <- k` for some `k > 1` will "thin" the MCMC samples by retaining every `k`-th sample, rather than simply every sample. This can reduce the autocorrelation of the MCMC samples.
#'   - `num_chains` How many independent MCMC chains should be sampled. If `num_mcmc = 0`, this is ignored. If `num_gfr = 0`, then each chain is run from root for `num_mcmc * keep_every + num_burnin` iterations, with `num_mcmc` samples retained. If `num_gfr > 0`, each MCMC chain will be initialized from a separate GFR ensemble, with the requirement that `num_gfr >= num_chains`. Default: `1`.
#'   - `verbose` Whether or not to print progress during the sampling loops. Default: `FALSE`.
#'   - `probit_outcome_model` Whether or not the outcome should be modeled as explicitly binary via a probit link. If `TRUE`, `y` must only contain the values `0` and `1`. Default: `FALSE`.
#'   - `rfx_working_parameter_prior_mean` Prior mean for the random effects "working parameter". Default: `NULL`. Must be a vector whose dimension matches the number of random effects bases, or a scalar value that will be expanded to a vector.
#'   - `rfx_group_parameters_prior_mean` Prior mean for the random effects "group parameters." Default: `NULL`. Must be a vector whose dimension matches the number of random effects bases, or a scalar value that will be expanded to a vector.
#'   - `rfx_working_parameter_prior_cov` Prior covariance matrix for the random effects "working parameter." Default: `NULL`. Must be a square matrix whose dimension matches the number of random effects bases, or a scalar value that will be expanded to a diagonal matrix.
#'   - `rfx_group_parameter_prior_cov` Prior covariance matrix for the random effects "group parameters." Default: `NULL`. Must be a square matrix whose dimension matches the number of random effects bases, or a scalar value that will be expanded to a diagonal matrix.
#'   - `rfx_variance_prior_shape` Shape parameter for the inverse gamma prior on the variance of the random effects "group parameter." Default: `1`.
#'   - `rfx_variance_prior_scale` Scale parameter for the inverse gamma prior on the variance of the random effects "group parameter." Default: `1`.
#'   - `num_threads` Number of threads to use in the GFR and MCMC algorithms, as well as prediction. If OpenMP is not available on a user's setup, this will default to `1`, otherwise to the maximum number of available threads.
#'
#' @param prognostic_forest_params (Optional) A list of prognostic forest model parameters, each of which has a default value processed internally, so this argument list is optional.
#'
#'   - `num_trees` Number of trees in the ensemble for the prognostic forest. Default: `250`. Must be a positive integer.
#'   - `alpha` Prior probability of splitting for a tree of depth 0 in the prognostic forest. Tree split prior combines `alpha` and `beta` via `alpha*(1+node_depth)^-beta`. Default: `0.95`.
#'   - `beta` Exponent that decreases split probabilities for nodes of depth > 0 in the prognostic forest. Tree split prior combines `alpha` and `beta` via `alpha*(1+node_depth)^-beta`. Default: `2`.
#'   - `min_samples_leaf` Minimum allowable size of a leaf, in terms of training samples, in the prognostic forest. Default: `5`.
#'   - `max_depth` Maximum depth of any tree in the ensemble in the prognostic forest. Default: `10`. Can be overridden with ``-1`` which does not enforce any depth limits on trees.
#'   - `variable_weights` Numeric weights reflecting the relative probability of splitting on each variable in the prognostic forest. Does not need to sum to 1 but cannot be negative. Defaults to `rep(1/ncol(X_train), ncol(X_train))` if not set here.
#'   - `sample_sigma2_leaf` Whether or not to update the leaf scale variance parameter based on `IG(sigma2_leaf_shape, sigma2_leaf_scale)`.
#'   - `sigma2_leaf_init` Starting value of leaf node scale parameter. Calibrated internally as `1/num_trees` if not set here.
#'   - `sigma2_leaf_shape` Shape parameter in the `IG(sigma2_leaf_shape, sigma2_leaf_scale)` leaf node parameter variance model. Default: `3`.
#'   - `sigma2_leaf_scale` Scale parameter in the `IG(sigma2_leaf_shape, sigma2_leaf_scale)` leaf node parameter variance model. Calibrated internally as `0.5/num_trees` if not set here.
#'   - `keep_vars` Vector of variable names or column indices denoting variables that should be included in the forest. Default: `NULL`.
#'   - `drop_vars` Vector of variable names or column indices denoting variables that should be excluded from the forest. Default: `NULL`. If both `drop_vars` and `keep_vars` are set, `drop_vars` will be ignored.
#'   - `num_features_subsample` How many features to subsample when growing each tree for the GFR algorithm. Defaults to the number of features in the training dataset.
#'
#' @param treatment_effect_forest_params (Optional) A list of treatment effect forest model parameters, each of which has a default value processed internally, so this argument list is optional.
#'
#'   - `num_trees` Number of trees in the ensemble for the treatment effect forest. Default: `50`. Must be a positive integer.
#'   - `alpha` Prior probability of splitting for a tree of depth 0 in the treatment effect forest. Tree split prior combines `alpha` and `beta` via `alpha*(1+node_depth)^-beta`. Default: `0.25`.
#'   - `beta` Exponent that decreases split probabilities for nodes of depth > 0 in the treatment effect forest. Tree split prior combines `alpha` and `beta` via `alpha*(1+node_depth)^-beta`. Default: `3`.
#'   - `min_samples_leaf` Minimum allowable size of a leaf, in terms of training samples, in the treatment effect forest. Default: `5`.
#'   - `max_depth` Maximum depth of any tree in the ensemble in the treatment effect forest. Default: `5`. Can be overridden with ``-1`` which does not enforce any depth limits on trees.
#'   - `variable_weights` Numeric weights reflecting the relative probability of splitting on each variable in the treatment effect forest. Does not need to sum to 1 but cannot be negative. Defaults to `rep(1/ncol(X_train), ncol(X_train))` if not set here.
#'   - `sample_sigma2_leaf` Whether or not to update the leaf scale variance parameter based on `IG(sigma2_leaf_shape, sigma2_leaf_scale)`. Cannot (currently) be set to true if `ncol(Z_train)>1`. Default: `FALSE`.
#'   - `sigma2_leaf_init` Starting value of leaf node scale parameter. Calibrated internally as `1/num_trees` if not set here.
#'   - `sigma2_leaf_shape` Shape parameter in the `IG(sigma2_leaf_shape, sigma2_leaf_scale)` leaf node parameter variance model. Default: `3`.
#'   - `sigma2_leaf_scale` Scale parameter in the `IG(sigma2_leaf_shape, sigma2_leaf_scale)` leaf node parameter variance model. Calibrated internally as `0.5/num_trees` if not set here.
#'   - `delta_max` Maximum plausible conditional distributional treatment effect (i.e. P(Y(1) = 1 | X) - P(Y(0) = 1 | X)) when the outcome is binary. Only used when the outcome is specified as a probit model in `general_params`. Must be > 0 and < 1. Default: `0.9`. Ignored if `sigma2_leaf_init` is set directly, as this parameter is used to calibrate `sigma2_leaf_init`.
#'   - `keep_vars` Vector of variable names or column indices denoting variables that should be included in the forest. Default: `NULL`.
#'   - `drop_vars` Vector of variable names or column indices denoting variables that should be excluded from the forest. Default: `NULL`. If both `drop_vars` and `keep_vars` are set, `drop_vars` will be ignored.
#'   - `num_features_subsample` How many features to subsample when growing each tree for the GFR algorithm. Defaults to the number of features in the training dataset.
#'
#' @param variance_forest_params (Optional) A list of variance forest model parameters, each of which has a default value processed internally, so this argument list is optional.
#'
#'   - `num_trees` Number of trees in the ensemble for the conditional variance model. Default: `0`. Variance is only modeled using a tree / forest if `num_trees > 0`.
#'   - `alpha` Prior probability of splitting for a tree of depth 0 in the variance model. Tree split prior combines `alpha` and `beta` via `alpha*(1+node_depth)^-beta`. Default: `0.95`.
#'   - `beta` Exponent that decreases split probabilities for nodes of depth > 0 in the variance model. Tree split prior combines `alpha` and `beta` via `alpha*(1+node_depth)^-beta`. Default: `2`.
#'   - `min_samples_leaf` Minimum allowable size of a leaf, in terms of training samples, in the variance model. Default: `5`.
#'   - `max_depth` Maximum depth of any tree in the ensemble in the variance model. Default: `10`. Can be overridden with ``-1`` which does not enforce any depth limits on trees.
#'   - `leaf_prior_calibration_param` Hyperparameter used to calibrate the `IG(var_forest_prior_shape, var_forest_prior_scale)` conditional error variance model. If `var_forest_prior_shape` and `var_forest_prior_scale` are not set below, this calibration parameter is used to set these values to `num_trees / leaf_prior_calibration_param^2 + 0.5` and `num_trees / leaf_prior_calibration_param^2`, respectively. Default: `1.5`.
#'   - `variance_forest_init` Starting value of root forest prediction in conditional (heteroskedastic) error variance model. Calibrated internally as `log(0.6*var((y_train-mean(y_train))/sd(y_train)))/num_trees` if not set.
#'   - `var_forest_prior_shape` Shape parameter in the `IG(var_forest_prior_shape, var_forest_prior_scale)` conditional error variance model (which is only sampled if `num_trees > 0`). Calibrated internally as `num_trees / 1.5^2 + 0.5` if not set.
#'   - `var_forest_prior_scale` Scale parameter in the `IG(var_forest_prior_shape, var_forest_prior_scale)` conditional error variance model (which is only sampled if `num_trees > 0`). Calibrated internally as `num_trees / 1.5^2` if not set.
#'   - `keep_vars` Vector of variable names or column indices denoting variables that should be included in the forest. Default: `NULL`.
#'   - `drop_vars` Vector of variable names or column indices denoting variables that should be excluded from the forest. Default: `NULL`. If both `drop_vars` and `keep_vars` are set, `drop_vars` will be ignored.
#'   - `num_features_subsample` How many features to subsample when growing each tree for the GFR algorithm. Defaults to the number of features in the training dataset.
#'
#' @return List of sampling outputs and a wrapper around the sampled forests (which can be used for in-memory prediction on new data, or serialized to JSON on disk).
#' @export
#'
#' @examples
#' n <- 500
#' p <- 5
#' X <- matrix(runif(n*p), ncol = p)
#' mu_x <- (
#'     ((0 <= X[,1]) & (0.25 > X[,1])) * (-7.5) +
#'     ((0.25 <= X[,1]) & (0.5 > X[,1])) * (-2.5) +
#'     ((0.5 <= X[,1]) & (0.75 > X[,1])) * (2.5) +
#'     ((0.75 <= X[,1]) & (1 > X[,1])) * (7.5)
#' )
#' pi_x <- (
#'     ((0 <= X[,1]) & (0.25 > X[,1])) * (0.2) +
#'     ((0.25 <= X[,1]) & (0.5 > X[,1])) * (0.4) +
#'     ((0.5 <= X[,1]) & (0.75 > X[,1])) * (0.6) +
#'     ((0.75 <= X[,1]) & (1 > X[,1])) * (0.8)
#' )
#' tau_x <- (
#'     ((0 <= X[,2]) & (0.25 > X[,2])) * (0.5) +
#'     ((0.25 <= X[,2]) & (0.5 > X[,2])) * (1.0) +
#'     ((0.5 <= X[,2]) & (0.75 > X[,2])) * (1.5) +
#'     ((0.75 <= X[,2]) & (1 > X[,2])) * (2.0)
#' )
#' Z <- rbinom(n, 1, pi_x)
#' noise_sd <- 1
#' y <- mu_x + tau_x*Z + rnorm(n, 0, noise_sd)
#' test_set_pct <- 0.2
#' n_test <- round(test_set_pct*n)
#' n_train <- n - n_test
#' test_inds <- sort(sample(1:n, n_test, replace = FALSE))
#' train_inds <- (1:n)[!((1:n) %in% test_inds)]
#' X_test <- X[test_inds,]
#' X_train <- X[train_inds,]
#' pi_test <- pi_x[test_inds]
#' pi_train <- pi_x[train_inds]
#' Z_test <- Z[test_inds]
#' Z_train <- Z[train_inds]
#' y_test <- y[test_inds]
#' y_train <- y[train_inds]
#' mu_test <- mu_x[test_inds]
#' mu_train <- mu_x[train_inds]
#' tau_test <- tau_x[test_inds]
#' tau_train <- tau_x[train_inds]
#' bcf_model <- bcf(X_train = X_train, Z_train = Z_train, y_train = y_train,
#'                  propensity_train = pi_train, X_test = X_test, Z_test = Z_test,
#'                  propensity_test = pi_test, num_gfr = 10,
#'                  num_burnin = 0, num_mcmc = 10)
bcf <- function(
  X_train,
  Z_train,
  y_train,
  propensity_train = NULL,
  rfx_group_ids_train = NULL,
  rfx_basis_train = NULL,
  X_test = NULL,
  Z_test = NULL,
  propensity_test = NULL,
  rfx_group_ids_test = NULL,
  rfx_basis_test = NULL,
  num_gfr = 5,
  num_burnin = 0,
  num_mcmc = 100,
  previous_model_json = NULL,
  previous_model_warmstart_sample_num = NULL,
  general_params = list(),
  prognostic_forest_params = list(),
  treatment_effect_forest_params = list(),
  variance_forest_params = list()
) {
<<<<<<< HEAD
  # Update general BCF parameters
  general_params_default <- list(
    cutpoint_grid_size = 100,
    standardize = TRUE,
    sample_sigma2_global = TRUE,
    sigma2_global_init = NULL,
    sigma2_global_shape = 0,
    sigma2_global_scale = 0,
    variable_weights = NULL,
    propensity_covariate = "mu",
    adaptive_coding = TRUE,
    control_coding_init = -0.5,
    treated_coding_init = 0.5,
    rfx_prior_var = NULL,
    random_seed = -1,
    keep_burnin = FALSE,
    keep_gfr = FALSE,
    keep_every = 1,
    num_chains = 1,
    verbose = FALSE,
    probit_outcome_model = FALSE,
    rfx_working_parameter_prior_mean = NULL,
    rfx_group_parameter_prior_mean = NULL,
    rfx_working_parameter_prior_cov = NULL,
    rfx_group_parameter_prior_cov = NULL,
    rfx_variance_prior_shape = 1,
    rfx_variance_prior_scale = 1,
    num_threads = -1
  )
  general_params_updated <- preprocessParams(
    general_params_default,
    general_params
  )

  # Update mu forest BCF parameters
  prognostic_forest_params_default <- list(
    num_trees = 250,
    alpha = 0.95,
    beta = 2.0,
    min_samples_leaf = 5,
    max_depth = 10,
    sample_sigma2_leaf = TRUE,
    sigma2_leaf_init = NULL,
    sigma2_leaf_shape = 3,
    sigma2_leaf_scale = NULL,
    keep_vars = NULL,
    drop_vars = NULL,
    num_features_subsample = NULL
  )
  prognostic_forest_params_updated <- preprocessParams(
    prognostic_forest_params_default,
    prognostic_forest_params
  )

  # Update tau forest BCF parameters
  treatment_effect_forest_params_default <- list(
    num_trees = 50,
    alpha = 0.25,
    beta = 3.0,
    min_samples_leaf = 5,
    max_depth = 5,
    sample_sigma2_leaf = FALSE,
    sigma2_leaf_init = NULL,
    sigma2_leaf_shape = 3,
    sigma2_leaf_scale = NULL,
    keep_vars = NULL,
    drop_vars = NULL,
    delta_max = 0.9,
    num_features_subsample = NULL
  )
  treatment_effect_forest_params_updated <- preprocessParams(
    treatment_effect_forest_params_default,
    treatment_effect_forest_params
  )

  # Update variance forest BCF parameters
  variance_forest_params_default <- list(
    num_trees = 0,
    alpha = 0.95,
    beta = 2.0,
    min_samples_leaf = 5,
    max_depth = 10,
    leaf_prior_calibration_param = 1.5,
    variance_forest_init = NULL,
    var_forest_prior_shape = NULL,
    var_forest_prior_scale = NULL,
    keep_vars = NULL,
    drop_vars = NULL,
    num_features_subsample = NULL
  )
  variance_forest_params_updated <- preprocessParams(
    variance_forest_params_default,
    variance_forest_params
  )

  ### Unpack all parameter values
  # 1. General parameters
  cutpoint_grid_size <- general_params_updated$cutpoint_grid_size
  standardize <- general_params_updated$standardize
  sample_sigma2_global <- general_params_updated$sample_sigma2_global
  sigma2_init <- general_params_updated$sigma2_global_init
  a_global <- general_params_updated$sigma2_global_shape
  b_global <- general_params_updated$sigma2_global_scale
  variable_weights <- general_params_updated$variable_weights
  propensity_covariate <- general_params_updated$propensity_covariate
  adaptive_coding <- general_params_updated$adaptive_coding
  b_0 <- general_params_updated$control_coding_init
  b_1 <- general_params_updated$treated_coding_init
  rfx_prior_var <- general_params_updated$rfx_prior_var
  random_seed <- general_params_updated$random_seed
  keep_burnin <- general_params_updated$keep_burnin
  keep_gfr <- general_params_updated$keep_gfr
  keep_every <- general_params_updated$keep_every
  num_chains <- general_params_updated$num_chains
  verbose <- general_params_updated$verbose
  probit_outcome_model <- general_params_updated$probit_outcome_model
  rfx_working_parameter_prior_mean <- general_params_updated$rfx_working_parameter_prior_mean
  rfx_group_parameter_prior_mean <- general_params_updated$rfx_group_parameter_prior_mean
  rfx_working_parameter_prior_cov <- general_params_updated$rfx_working_parameter_prior_cov
  rfx_group_parameter_prior_cov <- general_params_updated$rfx_group_parameter_prior_cov
  rfx_variance_prior_shape <- general_params_updated$rfx_variance_prior_shape
  rfx_variance_prior_scale <- general_params_updated$rfx_variance_prior_scale
  num_threads <- general_params_updated$num_threads

  # 2. Mu forest parameters
  num_trees_mu <- prognostic_forest_params_updated$num_trees
  alpha_mu <- prognostic_forest_params_updated$alpha
  beta_mu <- prognostic_forest_params_updated$beta
  min_samples_leaf_mu <- prognostic_forest_params_updated$min_samples_leaf
  max_depth_mu <- prognostic_forest_params_updated$max_depth
  sample_sigma2_leaf_mu <- prognostic_forest_params_updated$sample_sigma2_leaf
  sigma2_leaf_mu <- prognostic_forest_params_updated$sigma2_leaf_init
  a_leaf_mu <- prognostic_forest_params_updated$sigma2_leaf_shape
  b_leaf_mu <- prognostic_forest_params_updated$sigma2_leaf_scale
  keep_vars_mu <- prognostic_forest_params_updated$keep_vars
  drop_vars_mu <- prognostic_forest_params_updated$drop_vars
  num_features_subsample_mu <- prognostic_forest_params_updated$num_features_subsample

  # 3. Tau forest parameters
  num_trees_tau <- treatment_effect_forest_params_updated$num_trees
  alpha_tau <- treatment_effect_forest_params_updated$alpha
  beta_tau <- treatment_effect_forest_params_updated$beta
  min_samples_leaf_tau <- treatment_effect_forest_params_updated$min_samples_leaf
  max_depth_tau <- treatment_effect_forest_params_updated$max_depth
  sample_sigma2_leaf_tau <- treatment_effect_forest_params_updated$sample_sigma2_leaf
  sigma2_leaf_tau <- treatment_effect_forest_params_updated$sigma2_leaf_init
  a_leaf_tau <- treatment_effect_forest_params_updated$sigma2_leaf_shape
  b_leaf_tau <- treatment_effect_forest_params_updated$sigma2_leaf_scale
  keep_vars_tau <- treatment_effect_forest_params_updated$keep_vars
  drop_vars_tau <- treatment_effect_forest_params_updated$drop_vars
  delta_max <- treatment_effect_forest_params_updated$delta_max
  num_features_subsample_tau <- treatment_effect_forest_params_updated$num_features_subsample

  # 4. Variance forest parameters
  num_trees_variance <- variance_forest_params_updated$num_trees
  alpha_variance <- variance_forest_params_updated$alpha
  beta_variance <- variance_forest_params_updated$beta
  min_samples_leaf_variance <- variance_forest_params_updated$min_samples_leaf
  max_depth_variance <- variance_forest_params_updated$max_depth
  a_0 <- variance_forest_params_updated$leaf_prior_calibration_param
  variance_forest_init <- variance_forest_params_updated$init_root_val
  a_forest <- variance_forest_params_updated$var_forest_prior_shape
  b_forest <- variance_forest_params_updated$var_forest_prior_scale
  keep_vars_variance <- variance_forest_params_updated$keep_vars
  drop_vars_variance <- variance_forest_params_updated$drop_vars
  num_features_subsample_variance <- variance_forest_params_updated$num_features_subsample

  # Check if there are enough GFR samples to seed num_chains samplers
  if (num_gfr > 0) {
    if (num_chains > num_gfr) {
      stop(
        "num_chains > num_gfr, meaning we do not have enough GFR samples to seed num_chains distinct MCMC chains"
      )
    }
  }

  # Override keep_gfr if there are no MCMC samples
  if (num_mcmc == 0) {
    keep_gfr <- TRUE
  }

  # Check if previous model JSON is provided and parse it if so
  has_prev_model <- !is.null(previous_model_json)
  if (has_prev_model) {
    previous_bcf_model <- createBCFModelFromJsonString(previous_model_json)
    previous_y_bar <- previous_bcf_model$model_params$outcome_mean
    previous_y_scale <- previous_bcf_model$model_params$outcome_scale
    previous_forest_samples_mu <- previous_bcf_model$forests_mu
    previous_forest_samples_tau <- previous_bcf_model$forests_tau
    if (previous_bcf_model$model_params$include_variance_forest) {
      previous_forest_samples_variance <- previous_bcf_model$forests_variance
=======
    # Update general BCF parameters
    general_params_default <- list(
        cutpoint_grid_size = 100,
        standardize = TRUE,
        sample_sigma2_global = TRUE,
        sigma2_global_init = NULL,
        sigma2_global_shape = 0,
        sigma2_global_scale = 0,
        variable_weights = NULL,
        propensity_covariate = "mu",
        adaptive_coding = TRUE,
        control_coding_init = -0.5,
        treated_coding_init = 0.5,
        rfx_prior_var = NULL,
        random_seed = -1,
        keep_burnin = FALSE,
        keep_gfr = FALSE,
        keep_every = 1,
        num_chains = 1,
        verbose = FALSE,
        probit_outcome_model = FALSE,
        rfx_working_parameter_prior_mean = NULL,
        rfx_group_parameter_prior_mean = NULL,
        rfx_working_parameter_prior_cov = NULL,
        rfx_group_parameter_prior_cov = NULL,
        rfx_variance_prior_shape = 1,
        rfx_variance_prior_scale = 1,
        num_threads = -1
    )
    general_params_updated <- preprocessParams(
        general_params_default,
        general_params
    )

    # Update mu forest BCF parameters
    prognostic_forest_params_default <- list(
        num_trees = 250,
        alpha = 0.95,
        beta = 2.0,
        min_samples_leaf = 5,
        max_depth = 10,
        sample_sigma2_leaf = TRUE,
        sigma2_leaf_init = NULL,
        sigma2_leaf_shape = 3,
        sigma2_leaf_scale = NULL,
        keep_vars = NULL,
        drop_vars = NULL,
        num_features_subsample = NULL
    )
    prognostic_forest_params_updated <- preprocessParams(
        prognostic_forest_params_default,
        prognostic_forest_params
    )

    # Update tau forest BCF parameters
    treatment_effect_forest_params_default <- list(
        num_trees = 50,
        alpha = 0.25,
        beta = 3.0,
        min_samples_leaf = 5,
        max_depth = 5,
        sample_sigma2_leaf = FALSE,
        sigma2_leaf_init = NULL,
        sigma2_leaf_shape = 3,
        sigma2_leaf_scale = NULL,
        keep_vars = NULL,
        drop_vars = NULL,
        delta_max = 0.9,
        num_features_subsample = NULL
    )
    treatment_effect_forest_params_updated <- preprocessParams(
        treatment_effect_forest_params_default,
        treatment_effect_forest_params
    )

    # Update variance forest BCF parameters
    variance_forest_params_default <- list(
        num_trees = 0,
        alpha = 0.95,
        beta = 2.0,
        min_samples_leaf = 5,
        max_depth = 10,
        leaf_prior_calibration_param = 1.5,
        variance_forest_init = NULL,
        var_forest_prior_shape = NULL,
        var_forest_prior_scale = NULL,
        keep_vars = NULL,
        drop_vars = NULL,
        num_features_subsample = NULL
    )
    variance_forest_params_updated <- preprocessParams(
        variance_forest_params_default,
        variance_forest_params
    )

    ### Unpack all parameter values
    # 1. General parameters
    cutpoint_grid_size <- general_params_updated$cutpoint_grid_size
    standardize <- general_params_updated$standardize
    sample_sigma2_global <- general_params_updated$sample_sigma2_global
    sigma2_init <- general_params_updated$sigma2_global_init
    a_global <- general_params_updated$sigma2_global_shape
    b_global <- general_params_updated$sigma2_global_scale
    variable_weights <- general_params_updated$variable_weights
    propensity_covariate <- general_params_updated$propensity_covariate
    adaptive_coding <- general_params_updated$adaptive_coding
    b_0 <- general_params_updated$control_coding_init
    b_1 <- general_params_updated$treated_coding_init
    rfx_prior_var <- general_params_updated$rfx_prior_var
    random_seed <- general_params_updated$random_seed
    keep_burnin <- general_params_updated$keep_burnin
    keep_gfr <- general_params_updated$keep_gfr
    keep_every <- general_params_updated$keep_every
    num_chains <- general_params_updated$num_chains
    verbose <- general_params_updated$verbose
    probit_outcome_model <- general_params_updated$probit_outcome_model
    rfx_working_parameter_prior_mean <- general_params_updated$rfx_working_parameter_prior_mean
    rfx_group_parameter_prior_mean <- general_params_updated$rfx_group_parameter_prior_mean
    rfx_working_parameter_prior_cov <- general_params_updated$rfx_working_parameter_prior_cov
    rfx_group_parameter_prior_cov <- general_params_updated$rfx_group_parameter_prior_cov
    rfx_variance_prior_shape <- general_params_updated$rfx_variance_prior_shape
    rfx_variance_prior_scale <- general_params_updated$rfx_variance_prior_scale
    num_threads <- general_params_updated$num_threads

    # 2. Mu forest parameters
    num_trees_mu <- prognostic_forest_params_updated$num_trees
    alpha_mu <- prognostic_forest_params_updated$alpha
    beta_mu <- prognostic_forest_params_updated$beta
    min_samples_leaf_mu <- prognostic_forest_params_updated$min_samples_leaf
    max_depth_mu <- prognostic_forest_params_updated$max_depth
    sample_sigma2_leaf_mu <- prognostic_forest_params_updated$sample_sigma2_leaf
    sigma2_leaf_mu <- prognostic_forest_params_updated$sigma2_leaf_init
    a_leaf_mu <- prognostic_forest_params_updated$sigma2_leaf_shape
    b_leaf_mu <- prognostic_forest_params_updated$sigma2_leaf_scale
    keep_vars_mu <- prognostic_forest_params_updated$keep_vars
    drop_vars_mu <- prognostic_forest_params_updated$drop_vars
    num_features_subsample_mu <- prognostic_forest_params_updated$num_features_subsample

    # 3. Tau forest parameters
    num_trees_tau <- treatment_effect_forest_params_updated$num_trees
    alpha_tau <- treatment_effect_forest_params_updated$alpha
    beta_tau <- treatment_effect_forest_params_updated$beta
    min_samples_leaf_tau <- treatment_effect_forest_params_updated$min_samples_leaf
    max_depth_tau <- treatment_effect_forest_params_updated$max_depth
    sample_sigma2_leaf_tau <- treatment_effect_forest_params_updated$sample_sigma2_leaf
    sigma2_leaf_tau <- treatment_effect_forest_params_updated$sigma2_leaf_init
    a_leaf_tau <- treatment_effect_forest_params_updated$sigma2_leaf_shape
    b_leaf_tau <- treatment_effect_forest_params_updated$sigma2_leaf_scale
    keep_vars_tau <- treatment_effect_forest_params_updated$keep_vars
    drop_vars_tau <- treatment_effect_forest_params_updated$drop_vars
    delta_max <- treatment_effect_forest_params_updated$delta_max
    num_features_subsample_tau <- treatment_effect_forest_params_updated$num_features_subsample

    # 4. Variance forest parameters
    num_trees_variance <- variance_forest_params_updated$num_trees
    alpha_variance <- variance_forest_params_updated$alpha
    beta_variance <- variance_forest_params_updated$beta
    min_samples_leaf_variance <- variance_forest_params_updated$min_samples_leaf
    max_depth_variance <- variance_forest_params_updated$max_depth
    a_0 <- variance_forest_params_updated$leaf_prior_calibration_param
    variance_forest_init <- variance_forest_params_updated$init_root_val
    a_forest <- variance_forest_params_updated$var_forest_prior_shape
    b_forest <- variance_forest_params_updated$var_forest_prior_scale
    keep_vars_variance <- variance_forest_params_updated$keep_vars
    drop_vars_variance <- variance_forest_params_updated$drop_vars
    num_features_subsample_variance <- variance_forest_params_updated$num_features_subsample
    
    # Set a function-scoped RNG if user provided a random seed
    custom_rng <- random_seed >= 0
    if (custom_rng) {
        # Store original global environment RNG state
        original_global_seed <- .Random.seed
        # Set new seed and store associated RNG state
        set.seed(random_seed)
        function_scoped_seed <- .Random.seed
    }

    # Check if there are enough GFR samples to seed num_chains samplers
    if (num_gfr > 0) {
        if (num_chains > num_gfr) {
            stop(
                "num_chains > num_gfr, meaning we do not have enough GFR samples to seed num_chains distinct MCMC chains"
            )
        }
    }

    # Override keep_gfr if there are no MCMC samples
    if (num_mcmc == 0) {
        keep_gfr <- TRUE
    }

    # Check if previous model JSON is provided and parse it if so
    has_prev_model <- !is.null(previous_model_json)
    if (has_prev_model) {
        previous_bcf_model <- createBCFModelFromJsonString(previous_model_json)
        previous_y_bar <- previous_bcf_model$model_params$outcome_mean
        previous_y_scale <- previous_bcf_model$model_params$outcome_scale
        previous_forest_samples_mu <- previous_bcf_model$forests_mu
        previous_forest_samples_tau <- previous_bcf_model$forests_tau
        if (previous_bcf_model$model_params$include_variance_forest) {
            previous_forest_samples_variance <- previous_bcf_model$forests_variance
        } else {
            previous_forest_samples_variance <- NULL
        }
        if (previous_bcf_model$model_params$sample_sigma2_global) {
            previous_global_var_samples <- previous_bcf_model$sigma2_global_samples /
                (previous_y_scale * previous_y_scale)
        } else {
            previous_global_var_samples <- NULL
        }
        if (previous_bcf_model$model_params$sample_sigma2_leaf_mu) {
            previous_leaf_var_mu_samples <- previous_bcf_model$sigma2_leaf_mu_samples
        } else {
            previous_leaf_var_mu_samples <- NULL
        }
        if (previous_bcf_model$model_params$sample_sigma2_leaf_tau) {
            previous_leaf_var_tau_samples <- previous_bcf_model$sigma2_leaf_tau_samples
        } else {
            previous_leaf_var_tau_samples <- NULL
        }
        if (previous_bcf_model$model_params$has_rfx) {
            previous_rfx_samples <- previous_bcf_model$rfx_samples
        } else {
            previous_rfx_samples <- NULL
        }
        if (previous_bcf_model$model_params$adaptive_coding) {
            previous_b_1_samples <- previous_bcf_model$b_1_samples
            previous_b_0_samples <- previous_bcf_model$b_0_samples
        } else {
            previous_b_1_samples <- NULL
            previous_b_0_samples <- NULL
        }
        previous_model_num_samples <- previous_bcf_model$model_params$num_samples
        if (previous_model_warmstart_sample_num > previous_model_num_samples) {
            stop(
                "`previous_model_warmstart_sample_num` exceeds the number of samples in `previous_model_json`"
            )
        }
>>>>>>> 80d8a235
    } else {
      previous_forest_samples_variance <- NULL
    }
    if (previous_bcf_model$model_params$sample_sigma2_global) {
      previous_global_var_samples <- previous_bcf_model$sigma2_global_samples /
        (previous_y_scale * previous_y_scale)
    } else {
      previous_global_var_samples <- NULL
    }
    if (previous_bcf_model$model_params$sample_sigma2_leaf_mu) {
      previous_leaf_var_mu_samples <- previous_bcf_model$sigma2_leaf_mu_samples
    } else {
      previous_leaf_var_mu_samples <- NULL
    }
    if (previous_bcf_model$model_params$sample_sigma2_leaf_tau) {
      previous_leaf_var_tau_samples <- previous_bcf_model$sigma2_leaf_tau_samples
    } else {
      previous_leaf_var_tau_samples <- NULL
    }
    if (previous_bcf_model$model_params$has_rfx) {
      previous_rfx_samples <- previous_bcf_model$rfx_samples
    } else {
      previous_rfx_samples <- NULL
    }
    if (previous_bcf_model$model_params$adaptive_coding) {
      previous_b_1_samples <- previous_bcf_model$b_1_samples
      previous_b_0_samples <- previous_bcf_model$b_0_samples
    } else {
      previous_b_1_samples <- NULL
      previous_b_0_samples <- NULL
    }
    previous_model_num_samples <- previous_bcf_model$model_params$num_samples
    if (previous_model_warmstart_sample_num > previous_model_num_samples) {
      stop(
        "`previous_model_warmstart_sample_num` exceeds the number of samples in `previous_model_json`"
      )
    }
  } else {
    previous_y_bar <- NULL
    previous_y_scale <- NULL
    previous_global_var_samples <- NULL
    previous_leaf_var_mu_samples <- NULL
    previous_leaf_var_tau_samples <- NULL
    previous_rfx_samples <- NULL
    previous_forest_samples_mu <- NULL
    previous_forest_samples_tau <- NULL
    previous_forest_samples_variance <- NULL
    previous_b_1_samples <- NULL
    previous_b_0_samples <- NULL
  }

  # Determine whether conditional variance will be modeled
  if (num_trees_variance > 0) {
    include_variance_forest = TRUE
  } else {
    include_variance_forest = FALSE
  }

  # Set the variance forest priors if not set
  if (include_variance_forest) {
    if (is.null(a_forest)) {
      a_forest <- num_trees_variance / (a_0^2) + 0.5
    }
    if (is.null(b_forest)) b_forest <- num_trees_variance / (a_0^2)
  } else {
    a_forest <- 1.
    b_forest <- 1.
  }

  # Variable weight preprocessing (and initialization if necessary)
  if (is.null(variable_weights)) {
    variable_weights = rep(1 / ncol(X_train), ncol(X_train))
  }
  if (any(variable_weights < 0)) {
    stop("variable_weights cannot have any negative weights")
  }

  # Check covariates are matrix or dataframe
  if ((!is.data.frame(X_train)) && (!is.matrix(X_train))) {
    stop("X_train must be a matrix or dataframe")
  }
  if (!is.null(X_test)) {
    if ((!is.data.frame(X_test)) && (!is.matrix(X_test))) {
      stop("X_test must be a matrix or dataframe")
    }
  }
  num_cov_orig <- ncol(X_train)

  # Check delta_max is valid
  if ((delta_max <= 0) || (delta_max >= 1)) {
    stop("delta_max must be > 0 and < 1")
  }

  # Standardize the keep variable lists to numeric indices
  if (!is.null(keep_vars_mu)) {
    if (is.character(keep_vars_mu)) {
      if (!all(keep_vars_mu %in% names(X_train))) {
        stop(
          "keep_vars_mu includes some variable names that are not in X_train"
        )
      }
      variable_subset_mu <- unname(which(
        names(X_train) %in% keep_vars_mu
      ))
    } else {
      if (any(keep_vars_mu > ncol(X_train))) {
        stop(
          "keep_vars_mu includes some variable indices that exceed the number of columns in X_train"
        )
      }
      if (any(keep_vars_mu < 0)) {
        stop("keep_vars_mu includes some negative variable indices")
      }
      variable_subset_mu <- keep_vars_mu
    }
  } else if ((is.null(keep_vars_mu)) && (!is.null(drop_vars_mu))) {
    if (is.character(drop_vars_mu)) {
      if (!all(drop_vars_mu %in% names(X_train))) {
        stop(
          "drop_vars_mu includes some variable names that are not in X_train"
        )
      }
      variable_subset_mu <- unname(which(
        !(names(X_train) %in% drop_vars_mu)
      ))
    } else {
      if (any(drop_vars_mu > ncol(X_train))) {
        stop(
          "drop_vars_mu includes some variable indices that exceed the number of columns in X_train"
        )
      }
      if (any(drop_vars_mu < 0)) {
        stop("drop_vars_mu includes some negative variable indices")
      }
      variable_subset_mu <- (1:ncol(X_train))[
        !(1:ncol(X_train) %in% drop_vars_mu)
      ]
    }
  } else {
    variable_subset_mu <- 1:ncol(X_train)
  }
  if (!is.null(keep_vars_tau)) {
    if (is.character(keep_vars_tau)) {
      if (!all(keep_vars_tau %in% names(X_train))) {
        stop(
          "keep_vars_tau includes some variable names that are not in X_train"
        )
      }
      variable_subset_tau <- unname(which(
        names(X_train) %in% keep_vars_tau
      ))
    } else {
      if (any(keep_vars_tau > ncol(X_train))) {
        stop(
          "keep_vars_tau includes some variable indices that exceed the number of columns in X_train"
        )
      }
      if (any(keep_vars_tau < 0)) {
        stop("keep_vars_tau includes some negative variable indices")
      }
      variable_subset_tau <- keep_vars_tau
    }
  } else if ((is.null(keep_vars_tau)) && (!is.null(drop_vars_tau))) {
    if (is.character(drop_vars_tau)) {
      if (!all(drop_vars_tau %in% names(X_train))) {
        stop(
          "drop_vars_tau includes some variable names that are not in X_train"
        )
      }
      variable_subset_tau <- unname(which(
        !(names(X_train) %in% drop_vars_tau)
      ))
    } else {
      if (any(drop_vars_tau > ncol(X_train))) {
        stop(
          "drop_vars_tau includes some variable indices that exceed the number of columns in X_train"
        )
      }
      if (any(drop_vars_tau < 0)) {
        stop("drop_vars_tau includes some negative variable indices")
      }
      variable_subset_tau <- (1:ncol(X_train))[
        !(1:ncol(X_train) %in% drop_vars_tau)
      ]
    }
  } else {
    variable_subset_tau <- 1:ncol(X_train)
  }
  if (!is.null(keep_vars_variance)) {
    if (is.character(keep_vars_variance)) {
      if (!all(keep_vars_variance %in% names(X_train))) {
        stop(
          "keep_vars_variance includes some variable names that are not in X_train"
        )
      }
      variable_subset_variance <- unname(which(
        names(X_train) %in% keep_vars_variance
      ))
    } else {
      if (any(keep_vars_variance > ncol(X_train))) {
        stop(
          "keep_vars_variance includes some variable indices that exceed the number of columns in X_train"
        )
      }
      if (any(keep_vars_variance < 0)) {
        stop(
          "keep_vars_variance includes some negative variable indices"
        )
      }
      variable_subset_variance <- keep_vars_variance
    }
  } else if ((is.null(keep_vars_variance)) && (!is.null(drop_vars_variance))) {
    if (is.character(drop_vars_variance)) {
      if (!all(drop_vars_variance %in% names(X_train))) {
        stop(
          "drop_vars_variance includes some variable names that are not in X_train"
        )
      }
      variable_subset_variance <- unname(which(
        !(names(X_train) %in% drop_vars_variance)
      ))
    } else {
      if (any(drop_vars_variance > ncol(X_train))) {
        stop(
          "drop_vars_variance includes some variable indices that exceed the number of columns in X_train"
        )
      }
      if (any(drop_vars_variance < 0)) {
        stop(
          "drop_vars_variance includes some negative variable indices"
        )
      }
      variable_subset_variance <- (1:ncol(X_train))[
        !(1:ncol(X_train) %in% drop_vars_variance)
      ]
    }
  } else {
    variable_subset_variance <- 1:ncol(X_train)
  }

  # Preprocess covariates
  if (ncol(X_train) != length(variable_weights)) {
    stop("length(variable_weights) must equal ncol(X_train)")
  }
  train_cov_preprocess_list <- preprocessTrainData(X_train)
  X_train_metadata <- train_cov_preprocess_list$metadata
  X_train_raw <- X_train
  X_train <- train_cov_preprocess_list$data
  original_var_indices <- X_train_metadata$original_var_indices
  feature_types <- X_train_metadata$feature_types
  X_test_raw <- X_test
  if (!is.null(X_test)) {
    X_test <- preprocessPredictionData(X_test, X_train_metadata)
  }

  # Convert all input data to matrices if not already converted
  Z_col <- ifelse(is.null(dim(Z_train)), 1, ncol(Z_train))
  Z_train <- matrix(as.numeric(Z_train), ncol = Z_col)
  if ((is.null(dim(propensity_train))) && (!is.null(propensity_train))) {
    propensity_train <- as.matrix(propensity_train)
  }
  if (!is.null(Z_test)) {
    Z_test <- matrix(as.numeric(Z_test), ncol = Z_col)
  }
  if ((is.null(dim(propensity_test))) && (!is.null(propensity_test))) {
    propensity_test <- as.matrix(propensity_test)
  }
  if ((is.null(dim(rfx_basis_train))) && (!is.null(rfx_basis_train))) {
    rfx_basis_train <- as.matrix(rfx_basis_train)
  }
  if ((is.null(dim(rfx_basis_test))) && (!is.null(rfx_basis_test))) {
    rfx_basis_test <- as.matrix(rfx_basis_test)
  }

  # Recode group IDs to integer vector (if passed as, for example, a vector of county names, etc...)
  has_rfx <- FALSE
  has_rfx_test <- FALSE
  if (!is.null(rfx_group_ids_train)) {
    group_ids_factor <- factor(rfx_group_ids_train)
    rfx_group_ids_train <- as.integer(group_ids_factor)
    has_rfx <- TRUE
    if (!is.null(rfx_group_ids_test)) {
      group_ids_factor_test <- factor(
        rfx_group_ids_test,
        levels = levels(group_ids_factor)
      )
      if (sum(is.na(group_ids_factor_test)) > 0) {
        stop(
          "All random effect group labels provided in rfx_group_ids_test must be present in rfx_group_ids_train"
        )
      }
      rfx_group_ids_test <- as.integer(group_ids_factor_test)
      has_rfx_test <- TRUE
    }
  }

  # Check that outcome and treatment are numeric
  if (!is.numeric(y_train)) {
    stop("y_train must be numeric")
  }
  if (!is.numeric(Z_train)) {
    stop("Z_train must be numeric")
  }
  if (!is.null(Z_test)) {
    if (!is.numeric(Z_test)) stop("Z_test must be numeric")
  }

  # Data consistency checks
  if ((!is.null(X_test)) && (ncol(X_test) != ncol(X_train))) {
    stop("X_train and X_test must have the same number of columns")
  }
  if ((!is.null(Z_test)) && (ncol(Z_test) != ncol(Z_train))) {
    stop("Z_train and Z_test must have the same number of columns")
  }
  if ((!is.null(Z_train)) && (nrow(Z_train) != nrow(X_train))) {
    stop("Z_train and X_train must have the same number of rows")
  }
  if (
    (!is.null(propensity_train)) &&
      (nrow(propensity_train) != nrow(X_train))
  ) {
    stop("propensity_train and X_train must have the same number of rows")
  }
  if ((!is.null(Z_test)) && (nrow(Z_test) != nrow(X_test))) {
    stop("Z_test and X_test must have the same number of rows")
  }
  if ((!is.null(propensity_test)) && (nrow(propensity_test) != nrow(X_test))) {
    stop("propensity_test and X_test must have the same number of rows")
  }
  if (nrow(X_train) != length(y_train)) {
    stop("X_train and y_train must have the same number of observations")
  }
  if (
    (!is.null(rfx_basis_test)) &&
      (ncol(rfx_basis_test) != ncol(rfx_basis_train))
  ) {
    stop(
      "rfx_basis_train and rfx_basis_test must have the same number of columns"
    )
  }
  if (!is.null(rfx_group_ids_train)) {
    if (!is.null(rfx_group_ids_test)) {
      if ((!is.null(rfx_basis_train)) && (is.null(rfx_basis_test))) {
        stop(
          "rfx_basis_train is provided but rfx_basis_test is not provided"
        )
      }
    }
  }

  # # Stop if multivariate treatment is provided
  # if (ncol(Z_train) > 1) stop("Multivariate treatments are not currently supported")

  # Handle multivariate treatment
  has_multivariate_treatment <- ncol(Z_train) > 1
  if (has_multivariate_treatment) {
    # Disable adaptive coding, internal propensity model, and
    # leaf scale sampling if treatment is multivariate
    if (adaptive_coding) {
      warning(
        "Adaptive coding is incompatible with multivariate treatment and will be ignored"
      )
      adaptive_coding <- FALSE
    }
    if (is.null(propensity_train)) {
      if (propensity_covariate != "none") {
        warning(
          "No propensities were provided for the multivariate treatment; an internal propensity model will not be fitted to the multivariate treatment and propensity_covariate will be set to 'none'"
        )
        propensity_covariate <- "none"
      }
    }
    if (sample_sigma2_leaf_tau) {
      warning(
        "Sampling leaf scale not yet supported for multivariate leaf models, so the leaf scale parameter will not be sampled for the treatment forest in this model."
      )
      sample_sigma2_leaf_tau <- FALSE
    }
  }

  # Random effects covariance prior
  if (has_rfx) {
    if (is.null(rfx_prior_var)) {
      rfx_prior_var <- rep(1, ncol(rfx_basis_train))
    } else {
      if ((!is.integer(rfx_prior_var)) && (!is.numeric(rfx_prior_var))) {
        stop("rfx_prior_var must be a numeric vector")
      }
      if (length(rfx_prior_var) != ncol(rfx_basis_train)) {
        stop("length(rfx_prior_var) must equal ncol(rfx_basis_train)")
      }
    }
  }

  # Update variable weights
  variable_weights_adj <- 1 /
    sapply(original_var_indices, function(x) sum(original_var_indices == x))
  variable_weights <- variable_weights[original_var_indices] *
    variable_weights_adj

  # Create mu and tau (and variance) specific variable weights with weights zeroed out for excluded variables
  variable_weights_variance <- variable_weights_tau <- variable_weights_mu <- variable_weights
  variable_weights_mu[!(original_var_indices %in% variable_subset_mu)] <- 0
  variable_weights_tau[!(original_var_indices %in% variable_subset_tau)] <- 0
  if (include_variance_forest) {
    variable_weights_variance[
      !(original_var_indices %in% variable_subset_variance)
    ] <- 0
  }

  # Fill in rfx basis as a vector of 1s (random intercept) if a basis not provided
  has_basis_rfx <- FALSE
  num_basis_rfx <- 0
  if (has_rfx) {
    if (is.null(rfx_basis_train)) {
      rfx_basis_train <- matrix(
        rep(1, nrow(X_train)),
        nrow = nrow(X_train),
        ncol = 1
      )
    } else {
      has_basis_rfx <- TRUE
      num_basis_rfx <- ncol(rfx_basis_train)
    }
    num_rfx_groups <- length(unique(rfx_group_ids_train))
    num_rfx_components <- ncol(rfx_basis_train)
    if (num_rfx_groups == 1) {
      warning(
        "Only one group was provided for random effect sampling, so the 'redundant parameterization' is likely overkill"
      )
    }
  }
  if (has_rfx_test) {
    if (is.null(rfx_basis_test)) {
      if (!is.null(rfx_basis_train)) {
        stop(
          "Random effects basis provided for training set, must also be provided for the test set"
        )
      }
      rfx_basis_test <- matrix(
        rep(1, nrow(X_test)),
        nrow = nrow(X_test),
        ncol = 1
      )
    }
  }

  # Check that number of samples are all nonnegative
  stopifnot(num_gfr >= 0)
  stopifnot(num_burnin >= 0)
  stopifnot(num_mcmc >= 0)

  # Determine whether a test set is provided
  has_test = !is.null(X_test)

  # Convert y_train to numeric vector if not already converted
  if (!is.null(dim(y_train))) {
    y_train <- as.matrix(y_train)
  }

  # Check whether treatment is binary (specifically 0-1 binary)
  binary_treatment <- length(unique(Z_train)) == 2
  if (binary_treatment) {
    unique_treatments <- sort(unique(Z_train))
    if (!(all(unique_treatments == c(0, 1)))) binary_treatment <- FALSE
  }

  # Adaptive coding will be ignored for continuous / ordered categorical treatments
  if ((!binary_treatment) && (adaptive_coding)) {
    adaptive_coding <- FALSE
  }

  # Check if propensity_covariate is one of the required inputs
  if (!(propensity_covariate %in% c("mu", "tau", "both", "none"))) {
    stop(
      "propensity_covariate must equal one of 'none', 'mu', 'tau', or 'both'"
    )
  }

  # Estimate if pre-estimated propensity score is not provided
  internal_propensity_model <- FALSE
  if ((is.null(propensity_train)) && (propensity_covariate != "none")) {
    internal_propensity_model <- TRUE
    # Estimate using the last of several iterations of GFR BART
    num_burnin <- 10
    num_total <- 50
    bart_model_propensity <- bart(
      X_train = X_train,
      y_train = as.numeric(Z_train),
      X_test = X_test_raw,
      num_gfr = num_total,
      num_burnin = 0,
      num_mcmc = 0
    )
    propensity_train <- rowMeans(bart_model_propensity$y_hat_train[,
      (num_burnin + 1):num_total
    ])
    if ((is.null(dim(propensity_train))) && (!is.null(propensity_train))) {
      propensity_train <- as.matrix(propensity_train)
    }
    if (has_test) {
      propensity_test <- rowMeans(bart_model_propensity$y_hat_test[,
        (num_burnin + 1):num_total
      ])
      if ((is.null(dim(propensity_test))) && (!is.null(propensity_test))) {
        propensity_test <- as.matrix(propensity_test)
      }
    }
  }

  if (has_test) {
    if (is.null(propensity_test)) {
      stop(
        "Propensity score must be provided for the test set if provided for the training set"
      )
    }
  }

  # Update feature_types and covariates
  feature_types <- as.integer(feature_types)
  if (propensity_covariate != "none") {
    feature_types <- as.integer(c(
      feature_types,
      rep(0, ncol(propensity_train))
    ))
    X_train <- cbind(X_train, propensity_train)
    if (propensity_covariate == "mu") {
      variable_weights_mu <- c(
        variable_weights_mu,
        rep(1. / num_cov_orig, ncol(propensity_train))
      )
      variable_weights_tau <- c(
        variable_weights_tau,
        rep(0, ncol(propensity_train))
      )
      if (include_variance_forest) {
        variable_weights_variance <- c(
          variable_weights_variance,
          rep(0, ncol(propensity_train))
        )
      }
    } else if (propensity_covariate == "tau") {
      variable_weights_mu <- c(
        variable_weights_mu,
        rep(0, ncol(propensity_train))
      )
      variable_weights_tau <- c(
        variable_weights_tau,
        rep(1. / num_cov_orig, ncol(propensity_train))
      )
      if (include_variance_forest) {
        variable_weights_variance <- c(
          variable_weights_variance,
          rep(0, ncol(propensity_train))
        )
      }
    } else if (propensity_covariate == "both") {
      variable_weights_mu <- c(
        variable_weights_mu,
        rep(1. / num_cov_orig, ncol(propensity_train))
      )
      variable_weights_tau <- c(
        variable_weights_tau,
        rep(1. / num_cov_orig, ncol(propensity_train))
      )
      if (include_variance_forest) {
        variable_weights_variance <- c(
          variable_weights_variance,
          rep(0, ncol(propensity_train))
        )
      }
    }
    if (has_test) X_test <- cbind(X_test, propensity_test)
  }

  # Renormalize variable weights
  variable_weights_mu <- variable_weights_mu / sum(variable_weights_mu)
  variable_weights_tau <- variable_weights_tau / sum(variable_weights_tau)
  if (include_variance_forest) {
    variable_weights_variance <- variable_weights_variance /
      sum(variable_weights_variance)
  }

  # Set num_features_subsample to default, ncol(X_train), if not already set
  if (is.null(num_features_subsample_mu)) {
    num_features_subsample_mu <- ncol(X_train)
  }
  if (is.null(num_features_subsample_tau)) {
    num_features_subsample_tau <- ncol(X_train)
  }
  if (is.null(num_features_subsample_variance)) {
    num_features_subsample_variance <- ncol(X_train)
  }

  # Preliminary runtime checks for probit link
  if (probit_outcome_model) {
    if (!(length(unique(y_train)) == 2)) {
      stop(
        "You specified a probit outcome model, but supplied an outcome with more than 2 unique values"
      )
    }
    unique_outcomes <- sort(unique(y_train))
    if (!(all(unique_outcomes == c(0, 1)))) {
      stop(
        "You specified a probit outcome model, but supplied an outcome with 2 unique values other than 0 and 1"
      )
    }
    if (include_variance_forest) {
      stop("We do not support heteroskedasticity with a probit link")
    }
    if (sample_sigma2_global) {
      warning(
        "Global error variance will not be sampled with a probit link as it is fixed at 1"
      )
      sample_sigma2_global <- F
    }
  }

  # Runtime checks for variance forest
  if (include_variance_forest) {
    if (sample_sigma2_global) {
      warning(
        "Global error variance will not be sampled with a heteroskedasticity"
      )
      sample_sigma2_global <- F
    }
  }

  # Handle standardization, prior calibration, and initialization of forest
  # differently for binary and continuous outcomes
  if (probit_outcome_model) {
    # Compute a probit-scale offset and fix scale to 1
    y_bar_train <- qnorm(mean(y_train))
    y_std_train <- 1

    # Set a pseudo outcome by subtracting mean(y_train) from y_train
    resid_train <- y_train - mean(y_train)

    # Set initial value for the mu forest
    init_mu <- 0.0

    # Calibrate priors for global sigma^2 and sigma2_leaf_mu / sigma2_leaf_tau
    # Set sigma2_init to 1, ignoring any defaults provided
    sigma2_init <- 1.0
    # Skip variance_forest_init, since variance forests are not supported with probit link
    if (is.null(b_leaf_mu)) {
      b_leaf_mu <- 1 / num_trees_mu
    }
    if (is.null(b_leaf_tau)) {
      b_leaf_tau <- 1 / (2 * num_trees_tau)
    }
    if (is.null(sigma2_leaf_mu)) {
      sigma2_leaf_mu <- 2 / (num_trees_mu)
      current_leaf_scale_mu <- as.matrix(sigma2_leaf_mu)
    } else {
      if (!is.matrix(sigma2_leaf_mu)) {
        current_leaf_scale_mu <- as.matrix(sigma2_leaf_mu)
      } else {
        current_leaf_scale_mu <- sigma2_leaf_mu
      }
    }
    if (is.null(sigma2_leaf_tau)) {
      # Calibrate prior so that P(abs(tau(X)) < delta_max / dnorm(0)) = p
      # Use p = 0.9 as an internal default rather than adding another
      # user-facing "parameter" of the binary outcome BCF prior.
      # Can be overriden by specifying `sigma2_leaf_init` in
      # treatment_effect_forest_params.
      p <- 0.6827
      q_quantile <- qnorm((p + 1) / 2)
      sigma2_leaf_tau <- ((delta_max / (q_quantile * dnorm(0)))^2) /
        num_trees_tau
      current_leaf_scale_tau <- as.matrix(diag(
        sigma2_leaf_tau,
        ncol(Z_train)
      ))
    } else {
      if (!is.matrix(sigma2_leaf_tau)) {
        current_leaf_scale_tau <- as.matrix(diag(
          sigma2_leaf_tau,
          ncol(Z_train)
        ))
      } else {
        if (ncol(sigma2_leaf_tau) != ncol(Z_train)) {
          stop(
            "sigma2_leaf_init for the tau forest must have the same number of columns / rows as columns in the Z_train matrix"
          )
        }
        if (nrow(sigma2_leaf_tau) != ncol(Z_train)) {
          stop(
            "sigma2_leaf_init for the tau forest must have the same number of columns / rows as columns in the Z_train matrix"
          )
        }
        current_leaf_scale_tau <- sigma2_leaf_tau
      }
    }
    current_sigma2 <- sigma2_init
  } else {
    # Only standardize if user requested
    if (standardize) {
      y_bar_train <- mean(y_train)
      y_std_train <- sd(y_train)
    } else {
      y_bar_train <- 0
      y_std_train <- 1
    }

    # Compute standardized outcome
    resid_train <- (y_train - y_bar_train) / y_std_train

    # Set initial value for the mu forest
    init_mu <- mean(resid_train)

    # Calibrate priors for global sigma^2 and sigma2_leaf_mu / sigma2_leaf_tau
    if (is.null(sigma2_init)) {
      sigma2_init <- 1.0 * var(resid_train)
    }
    if (is.null(variance_forest_init)) {
      variance_forest_init <- 1.0 * var(resid_train)
    }
    if (is.null(b_leaf_mu)) {
      b_leaf_mu <- var(resid_train) / (num_trees_mu)
    }
    if (is.null(b_leaf_tau)) {
      b_leaf_tau <- var(resid_train) / (2 * num_trees_tau)
    }
    if (is.null(sigma2_leaf_mu)) {
      sigma2_leaf_mu <- 2.0 * var(resid_train) / (num_trees_mu)
      current_leaf_scale_mu <- as.matrix(sigma2_leaf_mu)
    } else {
      if (!is.matrix(sigma2_leaf_mu)) {
        current_leaf_scale_mu <- as.matrix(sigma2_leaf_mu)
      } else {
        current_leaf_scale_mu <- sigma2_leaf_mu
      }
    }
    if (is.null(sigma2_leaf_tau)) {
      sigma2_leaf_tau <- var(resid_train) / (num_trees_tau)
      current_leaf_scale_tau <- as.matrix(diag(
        sigma2_leaf_tau,
        ncol(Z_train)
      ))
    } else {
      if (!is.matrix(sigma2_leaf_tau)) {
        current_leaf_scale_tau <- as.matrix(diag(
          sigma2_leaf_tau,
          ncol(Z_train)
        ))
      } else {
        if (ncol(sigma2_leaf_tau) != ncol(Z_train)) {
          stop(
            "sigma2_leaf_init for the tau forest must have the same number of columns / rows as columns in the Z_train matrix"
          )
        }
        if (nrow(sigma2_leaf_tau) != ncol(Z_train)) {
          stop(
            "sigma2_leaf_init for the tau forest must have the same number of columns / rows as columns in the Z_train matrix"
          )
        }
        current_leaf_scale_tau <- sigma2_leaf_tau
      }
    }
    current_sigma2 <- sigma2_init
  }

  # Set mu and tau leaf models / dimensions
  leaf_model_mu_forest <- 0
  leaf_dimension_mu_forest <- 1
  if (has_multivariate_treatment) {
    leaf_model_tau_forest <- 2
    leaf_dimension_tau_forest <- ncol(Z_train)
  } else {
    leaf_model_tau_forest <- 1
    leaf_dimension_tau_forest <- 1
  }

  # Set variance leaf model type (currently only one option)
  leaf_model_variance_forest <- 3
  leaf_dimension_variance_forest <- 1

  # Random effects prior parameters
  if (has_rfx) {
    # Prior parameters
    if (is.null(rfx_working_parameter_prior_mean)) {
      if (num_rfx_components == 1) {
        alpha_init <- c(0)
      } else if (num_rfx_components > 1) {
        alpha_init <- rep(0, num_rfx_components)
      } else {
        stop("There must be at least 1 random effect component")
      }
    } else {
      alpha_init <- expand_dims_1d(
        rfx_working_parameter_prior_mean,
        num_rfx_components
      )
    }

    if (is.null(rfx_group_parameter_prior_mean)) {
      xi_init <- matrix(
        rep(alpha_init, num_rfx_groups),
        num_rfx_components,
        num_rfx_groups
      )
    } else {
      xi_init <- expand_dims_2d(
        rfx_group_parameter_prior_mean,
        num_rfx_components,
        num_rfx_groups
      )
    }

    if (is.null(rfx_working_parameter_prior_cov)) {
      sigma_alpha_init <- diag(1, num_rfx_components, num_rfx_components)
    } else {
      sigma_alpha_init <- expand_dims_2d_diag(
        rfx_working_parameter_prior_cov,
        num_rfx_components
      )
    }

    if (is.null(rfx_group_parameter_prior_cov)) {
      sigma_xi_init <- diag(1, num_rfx_components, num_rfx_components)
    } else {
      sigma_xi_init <- expand_dims_2d_diag(
        rfx_group_parameter_prior_cov,
        num_rfx_components
      )
    }

    sigma_xi_shape <- rfx_variance_prior_shape
    sigma_xi_scale <- rfx_variance_prior_scale
  }

  # Random effects data structure and storage container
  if (has_rfx) {
    rfx_dataset_train <- createRandomEffectsDataset(
      rfx_group_ids_train,
      rfx_basis_train
    )
    rfx_tracker_train <- createRandomEffectsTracker(rfx_group_ids_train)
    rfx_model <- createRandomEffectsModel(
      num_rfx_components,
      num_rfx_groups
    )
    rfx_model$set_working_parameter(alpha_init)
    rfx_model$set_group_parameters(xi_init)
    rfx_model$set_working_parameter_cov(sigma_alpha_init)
    rfx_model$set_group_parameter_cov(sigma_xi_init)
    rfx_model$set_variance_prior_shape(sigma_xi_shape)
    rfx_model$set_variance_prior_scale(sigma_xi_scale)
    rfx_samples <- createRandomEffectSamples(
      num_rfx_components,
      num_rfx_groups,
      rfx_tracker_train
    )
  }

  # Container of variance parameter samples
  num_actual_mcmc_iter <- num_mcmc * keep_every
  num_samples <- num_gfr + num_burnin + num_actual_mcmc_iter
  # Delete GFR samples from these containers after the fact if desired
  # num_retained_samples <- ifelse(keep_gfr, num_gfr, 0) + ifelse(keep_burnin, num_burnin, 0) + num_mcmc
  num_retained_samples <- num_gfr +
    ifelse(keep_burnin, num_burnin, 0) +
    num_mcmc * num_chains
  if (sample_sigma2_global) {
    global_var_samples <- rep(NA, num_retained_samples)
  }
  if (sample_sigma2_leaf_mu) {
    leaf_scale_mu_samples <- rep(NA, num_retained_samples)
  }
  if (sample_sigma2_leaf_tau) {
    leaf_scale_tau_samples <- rep(NA, num_retained_samples)
  }
  muhat_train_raw <- matrix(NA_real_, nrow(X_train), num_retained_samples)
  if (include_variance_forest) {
    sigma2_x_train_raw <- matrix(
      NA_real_,
      nrow(X_train),
      num_retained_samples
    )
  }
  sample_counter <- 0

  # Prepare adaptive coding structure
  if (
    (!is.numeric(b_0)) ||
      (!is.numeric(b_1)) ||
      (length(b_0) > 1) ||
      (length(b_1) > 1)
  ) {
    stop("b_0 and b_1 must be single numeric values")
  }
  if (adaptive_coding) {
    b_0_samples <- rep(NA, num_retained_samples)
    b_1_samples <- rep(NA, num_retained_samples)
    current_b_0 <- b_0
    current_b_1 <- b_1
    tau_basis_train <- (1 - Z_train) * current_b_0 + Z_train * current_b_1
    if (has_test) {
      tau_basis_test <- (1 - Z_test) * current_b_0 + Z_test * current_b_1
    }
  } else {
    tau_basis_train <- Z_train
    if (has_test) tau_basis_test <- Z_test
  }

  # Data
  forest_dataset_train <- createForestDataset(X_train, tau_basis_train)
  if (has_test) {
    forest_dataset_test <- createForestDataset(X_test, tau_basis_test)
  }
  outcome_train <- createOutcome(resid_train)

  # Random number generator (std::mt19937)
  if (is.null(random_seed)) {
    random_seed = sample(1:10000, 1, FALSE)
  }
  rng <- createCppRNG(random_seed)

  # Sampling data structures
  global_model_config <- createGlobalModelConfig(
    global_error_variance = current_sigma2
  )
  forest_model_config_mu <- createForestModelConfig(
    feature_types = feature_types,
    num_trees = num_trees_mu,
    num_features = ncol(X_train),
    num_observations = nrow(X_train),
    variable_weights = variable_weights_mu,
    leaf_dimension = leaf_dimension_mu_forest,
    alpha = alpha_mu,
    beta = beta_mu,
    min_samples_leaf = min_samples_leaf_mu,
    max_depth = max_depth_mu,
    leaf_model_type = leaf_model_mu_forest,
    leaf_model_scale = current_leaf_scale_mu,
    cutpoint_grid_size = cutpoint_grid_size,
    num_features_subsample = num_features_subsample_mu
  )
  forest_model_config_tau <- createForestModelConfig(
    feature_types = feature_types,
    num_trees = num_trees_tau,
    num_features = ncol(X_train),
    num_observations = nrow(X_train),
    variable_weights = variable_weights_tau,
    leaf_dimension = leaf_dimension_tau_forest,
    alpha = alpha_tau,
    beta = beta_tau,
    min_samples_leaf = min_samples_leaf_tau,
    max_depth = max_depth_tau,
    leaf_model_type = leaf_model_tau_forest,
    leaf_model_scale = current_leaf_scale_tau,
    cutpoint_grid_size = cutpoint_grid_size,
    num_features_subsample = num_features_subsample_tau
  )
  forest_model_mu <- createForestModel(
    forest_dataset_train,
    forest_model_config_mu,
    global_model_config
  )
  forest_model_tau <- createForestModel(
    forest_dataset_train,
    forest_model_config_tau,
    global_model_config
  )
  if (include_variance_forest) {
    forest_model_config_variance <- createForestModelConfig(
      feature_types = feature_types,
      num_trees = num_trees_variance,
      num_features = ncol(X_train),
      num_observations = nrow(X_train),
      variable_weights = variable_weights_variance,
      leaf_dimension = leaf_dimension_variance_forest,
      alpha = alpha_variance,
      beta = beta_variance,
      min_samples_leaf = min_samples_leaf_variance,
      max_depth = max_depth_variance,
      leaf_model_type = leaf_model_variance_forest,
      cutpoint_grid_size = cutpoint_grid_size,
      num_features_subsample = num_features_subsample_variance
    )
    forest_model_variance <- createForestModel(
      forest_dataset_train,
      forest_model_config_variance,
      global_model_config
    )
  }

  # Container of forest samples
  forest_samples_mu <- createForestSamples(num_trees_mu, 1, TRUE)
  forest_samples_tau <- createForestSamples(
    num_trees_tau,
    ncol(Z_train),
    FALSE
  )
  active_forest_mu <- createForest(num_trees_mu, 1, TRUE)
  active_forest_tau <- createForest(num_trees_tau, ncol(Z_train), FALSE)
  if (include_variance_forest) {
    forest_samples_variance <- createForestSamples(
      num_trees_variance,
      1,
      TRUE,
      TRUE
    )
    active_forest_variance <- createForest(
      num_trees_variance,
      1,
      TRUE,
      TRUE
    )
  }

  # Initialize the leaves of each tree in the prognostic forest
  active_forest_mu$prepare_for_sampler(
    forest_dataset_train,
    outcome_train,
    forest_model_mu,
    leaf_model_mu_forest,
    init_mu
  )
  active_forest_mu$adjust_residual(
    forest_dataset_train,
    outcome_train,
    forest_model_mu,
    FALSE,
    FALSE
  )

  # Initialize the leaves of each tree in the treatment effect forest
  init_tau <- rep(0., ncol(Z_train))
  active_forest_tau$prepare_for_sampler(
    forest_dataset_train,
    outcome_train,
    forest_model_tau,
    leaf_model_tau_forest,
    init_tau
  )
  active_forest_tau$adjust_residual(
    forest_dataset_train,
    outcome_train,
    forest_model_tau,
    TRUE,
    FALSE
  )

  # Initialize the leaves of each tree in the variance forest
  if (include_variance_forest) {
    active_forest_variance$prepare_for_sampler(
      forest_dataset_train,
      outcome_train,
      forest_model_variance,
      leaf_model_variance_forest,
      variance_forest_init
    )
  }

  # Run GFR (warm start) if specified
  if (num_gfr > 0) {
    for (i in 1:num_gfr) {
      # Keep all GFR samples at this stage -- remove from ForestSamples after MCMC
      # keep_sample <- ifelse(keep_gfr, TRUE, FALSE)
      keep_sample <- TRUE
      if (keep_sample) {
        sample_counter <- sample_counter + 1
      }
      # Print progress
      if (verbose) {
        if ((i %% 10 == 0) || (i == num_gfr)) {
          cat(
            "Sampling",
            i,
            "out of",
            num_gfr,
            "XBCF (grow-from-root) draws\n"
          )
        }
      }

      if (probit_outcome_model) {
        # Sample latent probit variable, z | -
        mu_forest_pred <- active_forest_mu$predict(forest_dataset_train)
        tau_forest_pred <- active_forest_tau$predict(
          forest_dataset_train
        )
        forest_pred <- mu_forest_pred + tau_forest_pred
        mu0 <- forest_pred[y_train == 0]
        mu1 <- forest_pred[y_train == 1]
        u0 <- runif(sum(y_train == 0), 0, pnorm(0 - mu0))
        u1 <- runif(sum(y_train == 1), pnorm(0 - mu1), 1)
        resid_train[y_train == 0] <- mu0 + qnorm(u0)
        resid_train[y_train == 1] <- mu1 + qnorm(u1)

        # Update outcome
        outcome_train$update_data(resid_train - forest_pred)
      }

      # Sample the prognostic forest
      forest_model_mu$sample_one_iteration(
        forest_dataset = forest_dataset_train,
        residual = outcome_train,
        forest_samples = forest_samples_mu,
        active_forest = active_forest_mu,
        rng = rng,
        forest_model_config = forest_model_config_mu,
        global_model_config = global_model_config,
        num_threads = num_threads,
        keep_forest = keep_sample,
        gfr = TRUE
      )

      # Cache train set predictions since they are already computed during sampling
      if (keep_sample) {
        muhat_train_raw[,
          sample_counter
        ] <- forest_model_mu$get_cached_forest_predictions()
      }

      # Sample variance parameters (if requested)
      if (sample_sigma2_global) {
        current_sigma2 <- sampleGlobalErrorVarianceOneIteration(
          outcome_train,
          forest_dataset_train,
          rng,
          a_global,
          b_global
        )
        global_model_config$update_global_error_variance(current_sigma2)
      }
      if (sample_sigma2_leaf_mu) {
        leaf_scale_mu_double <- sampleLeafVarianceOneIteration(
          active_forest_mu,
          rng,
          a_leaf_mu,
          b_leaf_mu
        )
        current_leaf_scale_mu <- as.matrix(leaf_scale_mu_double)
        if (keep_sample) {
          leaf_scale_mu_samples[
            sample_counter
          ] <- leaf_scale_mu_double
        }
        forest_model_config_mu$update_leaf_model_scale(
          current_leaf_scale_mu
        )
      }

      # Sample the treatment forest
      forest_model_tau$sample_one_iteration(
        forest_dataset = forest_dataset_train,
        residual = outcome_train,
        forest_samples = forest_samples_tau,
        active_forest = active_forest_tau,
        rng = rng,
        forest_model_config = forest_model_config_tau,
        global_model_config = global_model_config,
        num_threads = num_threads,
        keep_forest = keep_sample,
        gfr = TRUE
      )

      # Cannot cache train set predictions for tau because the cached predictions in the
      # tracking data structures are pre-multiplied by the basis (treatment)
      # ...

      # Sample coding parameters (if requested)
      if (adaptive_coding) {
        # Estimate mu(X) and tau(X) and compute y - mu(X)
        mu_x_raw_train <- active_forest_mu$predict_raw(
          forest_dataset_train
        )
        tau_x_raw_train <- active_forest_tau$predict_raw(
          forest_dataset_train
        )
        partial_resid_mu_train <- resid_train - mu_x_raw_train
        if (has_rfx) {
          rfx_preds_train <- rfx_model$predict(
            rfx_dataset_train,
            rfx_tracker_train
          )
          partial_resid_mu_train <- partial_resid_mu_train -
            rfx_preds_train
        }

        # Compute sufficient statistics for regression of y - mu(X) on [tau(X)(1-Z), tau(X)Z]
        s_tt0 <- sum(tau_x_raw_train * tau_x_raw_train * (Z_train == 0))
        s_tt1 <- sum(tau_x_raw_train * tau_x_raw_train * (Z_train == 1))
        s_ty0 <- sum(
          tau_x_raw_train * partial_resid_mu_train * (Z_train == 0)
        )
        s_ty1 <- sum(
          tau_x_raw_train * partial_resid_mu_train * (Z_train == 1)
        )

        # Sample b0 (coefficient on tau(X)(1-Z)) and b1 (coefficient on tau(X)Z)
        current_b_0 <- rnorm(
          1,
          (s_ty0 / (s_tt0 + 2 * current_sigma2)),
          sqrt(current_sigma2 / (s_tt0 + 2 * current_sigma2))
        )
        current_b_1 <- rnorm(
          1,
          (s_ty1 / (s_tt1 + 2 * current_sigma2)),
          sqrt(current_sigma2 / (s_tt1 + 2 * current_sigma2))
        )

        # Update basis for the leaf regression
        tau_basis_train <- (1 - Z_train) *
          current_b_0 +
          Z_train * current_b_1
        forest_dataset_train$update_basis(tau_basis_train)
        if (keep_sample) {
          b_0_samples[sample_counter] <- current_b_0
          b_1_samples[sample_counter] <- current_b_1
        }
        if (has_test) {
          tau_basis_test <- (1 - Z_test) *
            current_b_0 +
            Z_test * current_b_1
          forest_dataset_test$update_basis(tau_basis_test)
        }

        # Update leaf predictions and residual
        forest_model_tau$propagate_basis_update(
          forest_dataset_train,
          outcome_train,
          active_forest_tau
        )
      }

      # Sample variance parameters (if requested)
      if (include_variance_forest) {
        forest_model_variance$sample_one_iteration(
          forest_dataset = forest_dataset_train,
          residual = outcome_train,
          forest_samples = forest_samples_variance,
          active_forest = active_forest_variance,
          rng = rng,
          forest_model_config = forest_model_config_variance,
          global_model_config = global_model_config,
          num_threads = num_threads,
          keep_forest = keep_sample,
          gfr = TRUE
        )

        # Cache train set predictions since they are already computed during sampling
        if (keep_sample) {
          sigma2_x_train_raw[,
            sample_counter
          ] <- forest_model_variance$get_cached_forest_predictions()
        }
      }
      if (sample_sigma2_global) {
        current_sigma2 <- sampleGlobalErrorVarianceOneIteration(
          outcome_train,
          forest_dataset_train,
          rng,
          a_global,
          b_global
        )
        if (keep_sample) {
          global_var_samples[sample_counter] <- current_sigma2
        }
        global_model_config$update_global_error_variance(current_sigma2)
      }
      if (sample_sigma2_leaf_tau) {
        leaf_scale_tau_double <- sampleLeafVarianceOneIteration(
          active_forest_tau,
          rng,
          a_leaf_tau,
          b_leaf_tau
        )
        current_leaf_scale_tau <- as.matrix(leaf_scale_tau_double)
        if (keep_sample) {
          leaf_scale_tau_samples[
            sample_counter
          ] <- leaf_scale_tau_double
        }
        forest_model_config_mu$update_leaf_model_scale(
          current_leaf_scale_mu
        )
      }

      # Sample random effects parameters (if requested)
      if (has_rfx) {
        rfx_model$sample_random_effect(
          rfx_dataset_train,
          outcome_train,
          rfx_tracker_train,
          rfx_samples,
          keep_sample,
          current_sigma2,
          rng
        )
      }
    }
  }

  # Run MCMC
  if (num_burnin + num_mcmc > 0) {
    for (chain_num in 1:num_chains) {
      if (num_gfr > 0) {
        # Reset state of active_forest and forest_model based on a previous GFR sample
        forest_ind <- num_gfr - chain_num
        resetActiveForest(
          active_forest_mu,
          forest_samples_mu,
          forest_ind
        )
        resetForestModel(
          forest_model_mu,
          active_forest_mu,
          forest_dataset_train,
          outcome_train,
          TRUE
        )
        resetActiveForest(
          active_forest_tau,
          forest_samples_tau,
          forest_ind
        )
        resetForestModel(
          forest_model_tau,
          active_forest_tau,
          forest_dataset_train,
          outcome_train,
          TRUE
        )
        if (sample_sigma2_leaf_mu) {
          leaf_scale_mu_double <- leaf_scale_mu_samples[
            forest_ind + 1
          ]
          current_leaf_scale_mu <- as.matrix(leaf_scale_mu_double)
          forest_model_config_mu$update_leaf_model_scale(
            current_leaf_scale_mu
          )
        }
        if (sample_sigma2_leaf_tau) {
          leaf_scale_tau_double <- leaf_scale_tau_samples[
            forest_ind + 1
          ]
          current_leaf_scale_tau <- as.matrix(leaf_scale_tau_double)
          forest_model_config_tau$update_leaf_model_scale(
            current_leaf_scale_tau
          )
        }
        if (include_variance_forest) {
          resetActiveForest(
            active_forest_variance,
            forest_samples_variance,
            forest_ind
          )
          resetForestModel(
            forest_model_variance,
            active_forest_variance,
            forest_dataset_train,
            outcome_train,
            FALSE
          )
        }
        if (has_rfx) {
          resetRandomEffectsModel(
            rfx_model,
            rfx_samples,
            forest_ind,
            sigma_alpha_init
          )
          resetRandomEffectsTracker(
            rfx_tracker_train,
            rfx_model,
            rfx_dataset_train,
            outcome_train,
            rfx_samples
          )
        }
        if (adaptive_coding) {
          current_b_1 <- b_1_samples[forest_ind + 1]
          current_b_0 <- b_0_samples[forest_ind + 1]
          tau_basis_train <- (1 - Z_train) *
            current_b_0 +
            Z_train * current_b_1
          forest_dataset_train$update_basis(tau_basis_train)
          if (has_test) {
            tau_basis_test <- (1 - Z_test) *
              current_b_0 +
              Z_test * current_b_1
            forest_dataset_test$update_basis(tau_basis_test)
          }
          forest_model_tau$propagate_basis_update(
            forest_dataset_train,
            outcome_train,
            active_forest_tau
          )
        }
        if (sample_sigma2_global) {
          current_sigma2 <- global_var_samples[forest_ind + 1]
          global_model_config$update_global_error_variance(
            current_sigma2
          )
        }
      } else if (has_prev_model) {
        resetActiveForest(
          active_forest_mu,
          previous_forest_samples_mu,
          previous_model_warmstart_sample_num - 1
        )
        resetForestModel(
          forest_model_mu,
          active_forest_mu,
          forest_dataset_train,
          outcome_train,
          TRUE
        )
        resetActiveForest(
          active_forest_tau,
          previous_forest_samples_tau,
          previous_model_warmstart_sample_num - 1
        )
        resetForestModel(
          forest_model_tau,
          active_forest_tau,
          forest_dataset_train,
          outcome_train,
          TRUE
        )
        if (include_variance_forest) {
          resetActiveForest(
            active_forest_variance,
            previous_forest_samples_variance,
            previous_model_warmstart_sample_num - 1
          )
          resetForestModel(
            forest_model_variance,
            active_forest_variance,
            forest_dataset_train,
            outcome_train,
            FALSE
          )
        }
        if (
          sample_sigma2_leaf_mu &&
            (!is.null(previous_leaf_var_mu_samples))
        ) {
          leaf_scale_mu_double <- previous_leaf_var_mu_samples[
            previous_model_warmstart_sample_num
          ]
          current_leaf_scale_mu <- as.matrix(leaf_scale_mu_double)
          forest_model_config_mu$update_leaf_model_scale(
            current_leaf_scale_mu
          )
        }
        if (
          sample_sigma2_leaf_tau &&
            (!is.null(previous_leaf_var_tau_samples))
        ) {
          leaf_scale_tau_double <- previous_leaf_var_tau_samples[
            previous_model_warmstart_sample_num
          ]
          current_leaf_scale_tau <- as.matrix(leaf_scale_tau_double)
          forest_model_config_tau$update_leaf_model_scale(
            current_leaf_scale_tau
          )
        }
        if (adaptive_coding) {
          if (!is.null(previous_b_1_samples)) {
            current_b_1 <- previous_b_1_samples[
              previous_model_warmstart_sample_num
            ]
          }
          if (!is.null(previous_b_0_samples)) {
            current_b_0 <- previous_b_0_samples[
              previous_model_warmstart_sample_num
            ]
          }
          tau_basis_train <- (1 - Z_train) *
            current_b_0 +
            Z_train * current_b_1
          forest_dataset_train$update_basis(tau_basis_train)
          if (has_test) {
            tau_basis_test <- (1 - Z_test) *
              current_b_0 +
              Z_test * current_b_1
            forest_dataset_test$update_basis(tau_basis_test)
          }
          forest_model_tau$propagate_basis_update(
            forest_dataset_train,
            outcome_train,
            active_forest_tau
          )
        }
        if (has_rfx) {
          if (is.null(previous_rfx_samples)) {
            warning(
              "`previous_model_json` did not have any random effects samples, so the RFX sampler will be run from scratch while the forests and any other parameters are warm started"
            )
            rootResetRandomEffectsModel(
              rfx_model,
              alpha_init,
              xi_init,
              sigma_alpha_init,
              sigma_xi_init,
              sigma_xi_shape,
              sigma_xi_scale
            )
            rootResetRandomEffectsTracker(
              rfx_tracker_train,
              rfx_model,
              rfx_dataset_train,
              outcome_train
            )
          } else {
            resetRandomEffectsModel(
              rfx_model,
              previous_rfx_samples,
              previous_model_warmstart_sample_num - 1,
              sigma_alpha_init
            )
            resetRandomEffectsTracker(
              rfx_tracker_train,
              rfx_model,
              rfx_dataset_train,
              outcome_train,
              rfx_samples
            )
          }
        }
        if (sample_sigma2_global) {
          if (!is.null(previous_global_var_samples)) {
            current_sigma2 <- previous_global_var_samples[
              previous_model_warmstart_sample_num
            ]
          }
          global_model_config$update_global_error_variance(
            current_sigma2
          )
        }
      } else {
        resetActiveForest(active_forest_mu)
        active_forest_mu$set_root_leaves(init_mu / num_trees_mu)
        resetForestModel(
          forest_model_mu,
          active_forest_mu,
          forest_dataset_train,
          outcome_train,
          TRUE
        )
        resetActiveForest(active_forest_tau)
        active_forest_tau$set_root_leaves(init_tau / num_trees_tau)
        resetForestModel(
          forest_model_tau,
          active_forest_tau,
          forest_dataset_train,
          outcome_train,
          TRUE
        )
        if (sample_sigma2_leaf_mu) {
          current_leaf_scale_mu <- as.matrix(sigma2_leaf_mu)
          forest_model_config_mu$update_leaf_model_scale(
            current_leaf_scale_mu
          )
        }
        if (sample_sigma2_leaf_tau) {
          current_leaf_scale_tau <- as.matrix(sigma2_leaf_tau)
          forest_model_config_tau$update_leaf_model_scale(
            current_leaf_scale_tau
          )
        }
        if (include_variance_forest) {
          resetActiveForest(active_forest_variance)
          active_forest_variance$set_root_leaves(
            log(variance_forest_init) / num_trees_variance
          )
          resetForestModel(
            forest_model_variance,
            active_forest_variance,
            forest_dataset_train,
            outcome_train,
            FALSE
          )
        }
        if (has_rfx) {
          rootResetRandomEffectsModel(
            rfx_model,
            alpha_init,
            xi_init,
            sigma_alpha_init,
            sigma_xi_init,
            sigma_xi_shape,
            sigma_xi_scale
          )
          rootResetRandomEffectsTracker(
            rfx_tracker_train,
            rfx_model,
            rfx_dataset_train,
            outcome_train
          )
        }
        if (adaptive_coding) {
          current_b_1 <- b_1
          current_b_0 <- b_0
          tau_basis_train <- (1 - Z_train) *
            current_b_0 +
            Z_train * current_b_1
          forest_dataset_train$update_basis(tau_basis_train)
          if (has_test) {
            tau_basis_test <- (1 - Z_test) *
              current_b_0 +
              Z_test * current_b_1
            forest_dataset_test$update_basis(tau_basis_test)
          }
          forest_model_tau$propagate_basis_update(
            forest_dataset_train,
            outcome_train,
            active_forest_tau
          )
        }
        if (sample_sigma2_global) {
          current_sigma2 <- sigma2_init
          global_model_config$update_global_error_variance(
            current_sigma2
          )
        }
      }
      for (i in (num_gfr + 1):num_samples) {
        is_mcmc <- i > (num_gfr + num_burnin)
        if (is_mcmc) {
          mcmc_counter <- i - (num_gfr + num_burnin)
          if (mcmc_counter %% keep_every == 0) {
            keep_sample <- TRUE
          } else {
            keep_sample <- FALSE
          }
        } else {
          if (keep_burnin) {
            keep_sample <- TRUE
          } else {
            keep_sample <- FALSE
          }
        }
        if (keep_sample) {
          sample_counter <- sample_counter + 1
        }
        # Print progress
        if (verbose) {
          if (num_burnin > 0) {
            if (
              ((i - num_gfr) %% 100 == 0) ||
                ((i - num_gfr) == num_burnin)
            ) {
              cat(
                "Sampling",
                i - num_gfr,
                "out of",
                num_gfr,
                "BCF burn-in draws\n"
              )
            }
          }
          if (num_mcmc > 0) {
            if (
              ((i - num_gfr - num_burnin) %% 100 == 0) ||
                (i == num_samples)
            ) {
              cat(
                "Sampling",
                i - num_burnin - num_gfr,
                "out of",
                num_mcmc,
                "BCF MCMC draws\n"
              )
            }
          }
        }

        if (probit_outcome_model) {
          # Sample latent probit variable, z | -
          mu_forest_pred <- active_forest_mu$predict(
            forest_dataset_train
          )
          tau_forest_pred <- active_forest_tau$predict(
            forest_dataset_train
          )
          forest_pred <- mu_forest_pred + tau_forest_pred
          mu0 <- forest_pred[y_train == 0]
          mu1 <- forest_pred[y_train == 1]
          u0 <- runif(sum(y_train == 0), 0, pnorm(0 - mu0))
          u1 <- runif(sum(y_train == 1), pnorm(0 - mu1), 1)
          resid_train[y_train == 0] <- mu0 + qnorm(u0)
          resid_train[y_train == 1] <- mu1 + qnorm(u1)

          # Update outcome
          outcome_train$update_data(resid_train - forest_pred)
        }

        # Sample the prognostic forest
        forest_model_mu$sample_one_iteration(
          forest_dataset = forest_dataset_train,
          residual = outcome_train,
          forest_samples = forest_samples_mu,
          active_forest = active_forest_mu,
          rng = rng,
          forest_model_config = forest_model_config_mu,
          global_model_config = global_model_config,
          num_threads = num_threads,
          keep_forest = keep_sample,
          gfr = FALSE
        )

        # Cache train set predictions since they are already computed during sampling
        if (keep_sample) {
          muhat_train_raw[,
            sample_counter
          ] <- forest_model_mu$get_cached_forest_predictions()
        }

        # Sample variance parameters (if requested)
        if (sample_sigma2_global) {
          current_sigma2 <- sampleGlobalErrorVarianceOneIteration(
            outcome_train,
            forest_dataset_train,
            rng,
            a_global,
            b_global
          )
          global_model_config$update_global_error_variance(
            current_sigma2
          )
        }
        if (sample_sigma2_leaf_mu) {
          leaf_scale_mu_double <- sampleLeafVarianceOneIteration(
            active_forest_mu,
            rng,
            a_leaf_mu,
            b_leaf_mu
          )
          current_leaf_scale_mu <- as.matrix(leaf_scale_mu_double)
          if (keep_sample) {
            leaf_scale_mu_samples[
              sample_counter
            ] <- leaf_scale_mu_double
          }
          forest_model_config_mu$update_leaf_model_scale(
            current_leaf_scale_mu
          )
        }

        # Sample the treatment forest
        forest_model_tau$sample_one_iteration(
          forest_dataset = forest_dataset_train,
          residual = outcome_train,
          forest_samples = forest_samples_tau,
          active_forest = active_forest_tau,
          rng = rng,
          forest_model_config = forest_model_config_tau,
          global_model_config = global_model_config,
          num_threads = num_threads,
          keep_forest = keep_sample,
          gfr = FALSE
        )

        # Cannot cache train set predictions for tau because the cached predictions in the
        # tracking data structures are pre-multiplied by the basis (treatment)
        # ...

        # Sample coding parameters (if requested)
        if (adaptive_coding) {
          # Estimate mu(X) and tau(X) and compute y - mu(X)
          mu_x_raw_train <- active_forest_mu$predict_raw(
            forest_dataset_train
          )
          tau_x_raw_train <- active_forest_tau$predict_raw(
            forest_dataset_train
          )
          partial_resid_mu_train <- resid_train - mu_x_raw_train
          if (has_rfx) {
            rfx_preds_train <- rfx_model$predict(
              rfx_dataset_train,
              rfx_tracker_train
            )
            partial_resid_mu_train <- partial_resid_mu_train -
              rfx_preds_train
          }

          # Compute sufficient statistics for regression of y - mu(X) on [tau(X)(1-Z), tau(X)Z]
          s_tt0 <- sum(
            tau_x_raw_train * tau_x_raw_train * (Z_train == 0)
          )
          s_tt1 <- sum(
            tau_x_raw_train * tau_x_raw_train * (Z_train == 1)
          )
          s_ty0 <- sum(
            tau_x_raw_train *
              partial_resid_mu_train *
              (Z_train == 0)
          )
          s_ty1 <- sum(
            tau_x_raw_train *
              partial_resid_mu_train *
              (Z_train == 1)
          )

          # Sample b0 (coefficient on tau(X)(1-Z)) and b1 (coefficient on tau(X)Z)
          current_b_0 <- rnorm(
            1,
            (s_ty0 / (s_tt0 + 2 * current_sigma2)),
            sqrt(current_sigma2 / (s_tt0 + 2 * current_sigma2))
          )
          current_b_1 <- rnorm(
            1,
            (s_ty1 / (s_tt1 + 2 * current_sigma2)),
            sqrt(current_sigma2 / (s_tt1 + 2 * current_sigma2))
          )

          # Update basis for the leaf regression
          tau_basis_train <- (1 - Z_train) *
            current_b_0 +
            Z_train * current_b_1
          forest_dataset_train$update_basis(tau_basis_train)
          if (keep_sample) {
            b_0_samples[sample_counter] <- current_b_0
            b_1_samples[sample_counter] <- current_b_1
          }
          if (has_test) {
            tau_basis_test <- (1 - Z_test) *
              current_b_0 +
              Z_test * current_b_1
            forest_dataset_test$update_basis(tau_basis_test)
          }

          # Update leaf predictions and residual
          forest_model_tau$propagate_basis_update(
            forest_dataset_train,
            outcome_train,
            active_forest_tau
          )
        }

        # Sample variance parameters (if requested)
        if (include_variance_forest) {
          forest_model_variance$sample_one_iteration(
            forest_dataset = forest_dataset_train,
            residual = outcome_train,
            forest_samples = forest_samples_variance,
            active_forest = active_forest_variance,
            rng = rng,
            forest_model_config = forest_model_config_variance,
            global_model_config = global_model_config,
            num_threads = num_threads,
            keep_forest = keep_sample,
            gfr = FALSE
          )

          # Cache train set predictions since they are already computed during sampling
          if (keep_sample) {
            sigma2_x_train_raw[,
              sample_counter
            ] <- forest_model_variance$get_cached_forest_predictions()
          }
        }
        if (sample_sigma2_global) {
          current_sigma2 <- sampleGlobalErrorVarianceOneIteration(
            outcome_train,
            forest_dataset_train,
            rng,
            a_global,
            b_global
          )
          if (keep_sample) {
            global_var_samples[sample_counter] <- current_sigma2
          }
          global_model_config$update_global_error_variance(
            current_sigma2
          )
        }
        if (sample_sigma2_leaf_tau) {
          leaf_scale_tau_double <- sampleLeafVarianceOneIteration(
            active_forest_tau,
            rng,
            a_leaf_tau,
            b_leaf_tau
          )
          current_leaf_scale_tau <- as.matrix(leaf_scale_tau_double)
          if (keep_sample) {
            leaf_scale_tau_samples[
              sample_counter
            ] <- leaf_scale_tau_double
          }
          forest_model_config_tau$update_leaf_model_scale(
            current_leaf_scale_tau
          )
        }

        # Sample random effects parameters (if requested)
        if (has_rfx) {
          rfx_model$sample_random_effect(
            rfx_dataset_train,
            outcome_train,
            rfx_tracker_train,
            rfx_samples,
            keep_sample,
            current_sigma2,
            rng
          )
        }
      }
    }
  }

  # Remove GFR samples if they are not to be retained
  if ((!keep_gfr) && (num_gfr > 0)) {
    for (i in 1:num_gfr) {
      forest_samples_mu$delete_sample(0)
      forest_samples_tau$delete_sample(0)
      if (include_variance_forest) {
        forest_samples_variance$delete_sample(0)
      }
      if (has_rfx) {
        rfx_samples$delete_sample(0)
      }
    }
    if (sample_sigma2_global) {
      global_var_samples <- global_var_samples[
        (num_gfr + 1):length(global_var_samples)
      ]
    }
    if (sample_sigma2_leaf_mu) {
      leaf_scale_mu_samples <- leaf_scale_mu_samples[
        (num_gfr + 1):length(leaf_scale_mu_samples)
      ]
    }
    if (sample_sigma2_leaf_tau) {
      leaf_scale_tau_samples <- leaf_scale_tau_samples[
        (num_gfr + 1):length(leaf_scale_tau_samples)
      ]
    }
    if (adaptive_coding) {
      b_1_samples <- b_1_samples[(num_gfr + 1):length(b_1_samples)]
      b_0_samples <- b_0_samples[(num_gfr + 1):length(b_0_samples)]
    }
    muhat_train_raw <- muhat_train_raw[,
      (num_gfr + 1):ncol(muhat_train_raw)
    ]
    if (include_variance_forest) {
      sigma2_x_train_raw <- sigma2_x_train_raw[,
        (num_gfr + 1):ncol(sigma2_x_train_raw)
      ]
    }
    num_retained_samples <- num_retained_samples - num_gfr
  }

  # Forest predictions
  mu_hat_train <- muhat_train_raw * y_std_train + y_bar_train
  if (adaptive_coding) {
    tau_hat_train_raw <- forest_samples_tau$predict_raw(
      forest_dataset_train
    )
    tau_hat_train <- t(t(tau_hat_train_raw) * (b_1_samples - b_0_samples)) *
      y_std_train
  } else {
    tau_hat_train <- forest_samples_tau$predict_raw(forest_dataset_train) *
      y_std_train
  }
  if (has_multivariate_treatment) {
    tau_train_dim <- dim(tau_hat_train)
    tau_num_obs <- tau_train_dim[1]
    tau_num_samples <- tau_train_dim[3]
    treatment_term_train <- matrix(
      NA_real_,
      nrow = tau_num_obs,
      tau_num_samples
    )
    for (i in 1:nrow(Z_train)) {
      treatment_term_train[i, ] <- colSums(
        tau_hat_train[i, , ] * Z_train[i, ]
      )
    }
  } else {
    treatment_term_train <- tau_hat_train * as.numeric(Z_train)
  }
  y_hat_train <- mu_hat_train + treatment_term_train
  if (has_test) {
    mu_hat_test <- forest_samples_mu$predict(forest_dataset_test) *
      y_std_train +
      y_bar_train
    if (adaptive_coding) {
      tau_hat_test_raw <- forest_samples_tau$predict_raw(
        forest_dataset_test
      )
      tau_hat_test <- t(
        t(tau_hat_test_raw) * (b_1_samples - b_0_samples)
      ) *
        y_std_train
    } else {
      tau_hat_test <- forest_samples_tau$predict_raw(
        forest_dataset_test
      ) *
        y_std_train
    }
    if (has_multivariate_treatment) {
      tau_test_dim <- dim(tau_hat_test)
      tau_num_obs <- tau_test_dim[1]
      tau_num_samples <- tau_test_dim[3]
      treatment_term_test <- matrix(
        NA_real_,
        nrow = tau_num_obs,
        tau_num_samples
      )
      for (i in 1:nrow(Z_test)) {
        treatment_term_test[i, ] <- colSums(
          tau_hat_test[i, , ] * Z_test[i, ]
        )
      }
    } else {
      treatment_term_test <- tau_hat_test * as.numeric(Z_test)
    }
<<<<<<< HEAD
    y_hat_test <- mu_hat_test + treatment_term_test
  }
  if (include_variance_forest) {
    sigma2_x_hat_train <- exp(sigma2_x_train_raw)
    if (has_test) {
      sigma2_x_hat_test <- forest_samples_variance$predict(
        forest_dataset_test
      )
    }
  }

  # Random effects predictions
  if (has_rfx) {
    rfx_preds_train <- rfx_samples$predict(
      rfx_group_ids_train,
      rfx_basis_train
    ) *
      y_std_train
    y_hat_train <- y_hat_train + rfx_preds_train
  }
  if ((has_rfx_test) && (has_test)) {
    rfx_preds_test <- rfx_samples$predict(
      rfx_group_ids_test,
      rfx_basis_test
    ) *
      y_std_train
    y_hat_test <- y_hat_test + rfx_preds_test
  }

  # Global error variance
  if (sample_sigma2_global) {
    sigma2_global_samples <- global_var_samples * (y_std_train^2)
  }

  # Leaf parameter variance for prognostic forest
  if (sample_sigma2_leaf_mu) {
    sigma2_leaf_mu_samples <- leaf_scale_mu_samples
  }

  # Leaf parameter variance for treatment effect forest
  if (sample_sigma2_leaf_tau) {
    sigma2_leaf_tau_samples <- leaf_scale_tau_samples
  }

  # Rescale variance forest prediction by global sigma2 (sampled or constant)
  if (include_variance_forest) {
    if (sample_sigma2_global) {
      sigma2_x_hat_train <- sapply(1:num_retained_samples, function(i) {
        sigma2_x_hat_train[, i] * sigma2_global_samples[i]
      })
      if (has_test) {
        sigma2_x_hat_test <- sapply(
          1:num_retained_samples,
          function(i) {
            sigma2_x_hat_test[, i] * sigma2_global_samples[i]
          }
        )
      }
    } else {
      sigma2_x_hat_train <- sigma2_x_hat_train *
        sigma2_init *
        y_std_train *
        y_std_train
      if (has_test) {
        sigma2_x_hat_test <- sigma2_x_hat_test *
          sigma2_init *
          y_std_train *
          y_std_train
      }
    }
  }

  # Return results as a list
  if (include_variance_forest) {
    num_variance_covariates <- sum(variable_weights_variance > 0)
  } else {
    num_variance_covariates <- 0
  }
  model_params <- list(
    "initial_sigma2" = sigma2_init,
    "initial_sigma2_leaf_mu" = sigma2_leaf_mu,
    "initial_sigma2_leaf_tau" = sigma2_leaf_tau,
    "initial_b_0" = b_0,
    "initial_b_1" = b_1,
    "a_global" = a_global,
    "b_global" = b_global,
    "a_leaf_mu" = a_leaf_mu,
    "b_leaf_mu" = b_leaf_mu,
    "a_leaf_tau" = a_leaf_tau,
    "b_leaf_tau" = b_leaf_tau,
    "a_forest" = a_forest,
    "b_forest" = b_forest,
    "outcome_mean" = y_bar_train,
    "outcome_scale" = y_std_train,
    "standardize" = standardize,
    "num_covariates" = num_cov_orig,
    "num_prognostic_covariates" = sum(variable_weights_mu > 0),
    "num_treatment_covariates" = sum(variable_weights_tau > 0),
    "num_variance_covariates" = num_variance_covariates,
    "treatment_dim" = ncol(Z_train),
    "propensity_covariate" = propensity_covariate,
    "binary_treatment" = binary_treatment,
    "multivariate_treatment" = has_multivariate_treatment,
    "adaptive_coding" = adaptive_coding,
    "internal_propensity_model" = internal_propensity_model,
    "num_samples" = num_retained_samples,
    "num_gfr" = num_gfr,
    "num_burnin" = num_burnin,
    "num_mcmc" = num_mcmc,
    "keep_every" = keep_every,
    "num_chains" = num_chains,
    "has_rfx" = has_rfx,
    "has_rfx_basis" = has_basis_rfx,
    "num_rfx_basis" = num_basis_rfx,
    "include_variance_forest" = include_variance_forest,
    "sample_sigma2_global" = sample_sigma2_global,
    "sample_sigma2_leaf_mu" = sample_sigma2_leaf_mu,
    "sample_sigma2_leaf_tau" = sample_sigma2_leaf_tau,
    "probit_outcome_model" = probit_outcome_model
  )
  result <- list(
    "forests_mu" = forest_samples_mu,
    "forests_tau" = forest_samples_tau,
    "model_params" = model_params,
    "mu_hat_train" = mu_hat_train,
    "tau_hat_train" = tau_hat_train,
    "y_hat_train" = y_hat_train,
    "train_set_metadata" = X_train_metadata
  )
  if (has_test) {
    result[["mu_hat_test"]] = mu_hat_test
  }
  if (has_test) {
    result[["tau_hat_test"]] = tau_hat_test
  }
  if (has_test) {
    result[["y_hat_test"]] = y_hat_test
  }
  if (include_variance_forest) {
    result[["forests_variance"]] = forest_samples_variance
    result[["sigma2_x_hat_train"]] = sigma2_x_hat_train
    if (has_test) result[["sigma2_x_hat_test"]] = sigma2_x_hat_test
  }
  if (sample_sigma2_global) {
    result[["sigma2_global_samples"]] = sigma2_global_samples
  }
  if (sample_sigma2_leaf_mu) {
    result[["sigma2_leaf_mu_samples"]] = sigma2_leaf_mu_samples
  }
  if (sample_sigma2_leaf_tau) {
    result[["sigma2_leaf_tau_samples"]] = sigma2_leaf_tau_samples
  }
  if (adaptive_coding) {
    result[["b_0_samples"]] = b_0_samples
    result[["b_1_samples"]] = b_1_samples
  }
  if (has_rfx) {
    result[["rfx_samples"]] = rfx_samples
    result[["rfx_preds_train"]] = rfx_preds_train
    result[["rfx_unique_group_ids"]] = levels(group_ids_factor)
  }
  if ((has_rfx_test) && (has_test)) {
    result[["rfx_preds_test"]] = rfx_preds_test
  }
  if (internal_propensity_model) {
    result[["bart_propensity_model"]] = bart_model_propensity
  }
  class(result) <- "bcfmodel"

  return(result)
=======
    class(result) <- "bcfmodel"
    
    # Restore global RNG state if user provided a random seed
    if (custom_rng) {
        .Random.seed <- original_global_seed
    }

    return(result)
>>>>>>> 80d8a235
}

#' Predict from a sampled BCF model on new data
#'
#' @param object Object of type `bcfmodel` containing draws of a Bayesian causal forest model and associated sampling outputs.
#' @param X Covariates used to determine tree leaf predictions for each observation. Must be passed as a matrix or dataframe.
#' @param Z Treatments used for prediction.
#' @param propensity (Optional) Propensities used for prediction.
#' @param rfx_group_ids (Optional) Test set group labels used for an additive random effects model.
#' We do not currently support (but plan to in the near future), test set evaluation for group labels
#' that were not in the training set.
#' @param rfx_basis (Optional) Test set basis for "random-slope" regression in additive random effects model.
#' @param type (Optional) Type of prediction to return. Options are "mean", which averages the predictions from every draw of a BART model, and "posterior", which returns the entire matrix of posterior predictions. Default: "posterior".
#' @param terms (Optional) Which model terms to include in the prediction. This can be a single term or a list of model terms. Options include "y_hat", "prognostic_function", "cate", "rfx", "variance_forest", or "all". If a model doesn't have random effects or variance forest predictions, but one of those terms is request, the request will simply be ignored. If none of the requested terms are present in a model, this function will return `NULL` along with a warning. Default: "all".
#' @param scale (Optional) Scale of mean function predictions. Options are "linear", which returns predictions on the original scale of the mean forest / RFX terms, and "probability", which transforms predictions into a probability of observing `y == 1`. "probability" is only valid for models fit with a probit outcome model. Default: "linear".
#' @param ... (Optional) Other prediction parameters.
#'
#' @return List of prediction matrices or single prediction matrix / vector, depending on the terms requested.
#' @export
#'
#' @examples
#' n <- 500
#' p <- 5
#' X <- matrix(runif(n*p), ncol = p)
#' mu_x <- (
#'     ((0 <= X[,1]) & (0.25 > X[,1])) * (-7.5) +
#'     ((0.25 <= X[,1]) & (0.5 > X[,1])) * (-2.5) +
#'     ((0.5 <= X[,1]) & (0.75 > X[,1])) * (2.5) +
#'     ((0.75 <= X[,1]) & (1 > X[,1])) * (7.5)
#' )
#' pi_x <- (
#'     ((0 <= X[,1]) & (0.25 > X[,1])) * (0.2) +
#'     ((0.25 <= X[,1]) & (0.5 > X[,1])) * (0.4) +
#'     ((0.5 <= X[,1]) & (0.75 > X[,1])) * (0.6) +
#'     ((0.75 <= X[,1]) & (1 > X[,1])) * (0.8)
#' )
#' tau_x <- (
#'     ((0 <= X[,2]) & (0.25 > X[,2])) * (0.5) +
#'     ((0.25 <= X[,2]) & (0.5 > X[,2])) * (1.0) +
#'     ((0.5 <= X[,2]) & (0.75 > X[,2])) * (1.5) +
#'     ((0.75 <= X[,2]) & (1 > X[,2])) * (2.0)
#' )
#' Z <- rbinom(n, 1, pi_x)
#' noise_sd <- 1
#' y <- mu_x + tau_x*Z + rnorm(n, 0, noise_sd)
#' test_set_pct <- 0.2
#' n_test <- round(test_set_pct*n)
#' n_train <- n - n_test
#' test_inds <- sort(sample(1:n, n_test, replace = FALSE))
#' train_inds <- (1:n)[!((1:n) %in% test_inds)]
#' X_test <- X[test_inds,]
#' X_train <- X[train_inds,]
#' pi_test <- pi_x[test_inds]
#' pi_train <- pi_x[train_inds]
#' Z_test <- Z[test_inds]
#' Z_train <- Z[train_inds]
#' y_test <- y[test_inds]
#' y_train <- y[train_inds]
#' mu_test <- mu_x[test_inds]
#' mu_train <- mu_x[train_inds]
#' tau_test <- tau_x[test_inds]
#' tau_train <- tau_x[train_inds]
#' bcf_model <- bcf(X_train = X_train, Z_train = Z_train, y_train = y_train,
#'                  propensity_train = pi_train, num_gfr = 10,
#'                  num_burnin = 0, num_mcmc = 10)
#' preds <- predict(bcf_model, X_test, Z_test, pi_test)
predict.bcfmodel <- function(
  object,
  X,
  Z,
  propensity = NULL,
  rfx_group_ids = NULL,
  rfx_basis = NULL,
  type = "posterior",
  terms = "all",
  scale = "linear",
  ...
) {
  # Handle mean function scale
  if (!is.character(scale)) {
    stop("scale must be a string or character vector")
  }
  if (!(scale %in% c("linear", "probability"))) {
    stop("scale must either be 'linear' or 'probability'")
  }
  is_probit <- object$model_params$probit_outcome_model
  if ((scale == "probability") && (!is_probit)) {
    stop(
      "scale cannot be 'probability' for models not fit with a probit outcome model"
    )
  }
  probability_scale <- scale == "probability"

  # Handle prediction type
  if (!is.character(type)) {
    stop("type must be a string or character vector")
  }
  if (!(type %in% c("mean", "posterior"))) {
    stop("type must either be 'mean' or 'posterior")
  }
  predict_mean <- type == "mean"

  # Handle prediction terms
  if (!is.character(terms)) {
    stop("type must be a string or character vector")
  }
  num_terms <- length(terms)
  has_mu_forest <- T
  has_tau_forest <- T
  has_variance_forest <- object$model_params$include_variance_forest
  has_rfx <- object$model_params$has_rfx
  has_y_hat <- T
  predict_y_hat <- (((has_y_hat) && ("y_hat" %in% terms)) ||
    ((has_y_hat) && ("all" %in% terms)))
  predict_mu_forest <- (((has_mu_forest) &&
    ("prognostic_function" %in% terms)) ||
    ((has_mu_forest) && ("all" %in% terms)))
  predict_tau_forest <- (((has_tau_forest) && ("cate" %in% terms)) ||
    ((has_tau_forest) && ("all" %in% terms)))
  predict_rfx <- (((has_rfx) && ("rfx" %in% terms)) ||
    ((has_rfx) && ("all" %in% terms)))
  predict_variance_forest <- (((has_variance_forest) &&
    ("variance_forest" %in% terms)) ||
    ((has_variance_forest) && ("all" %in% terms)))
  predict_count <- sum(c(
    predict_y_hat,
    predict_mu_forest,
    predict_tau_forest,
    predict_rfx,
    predict_variance_forest
  ))
  if (predict_count == 0) {
    warning(paste0(
      "None of the requested model terms, ",
      paste(terms, collapse = ", "),
      ", were fit in this model"
    ))
    return(NULL)
  }
  predict_rfx_intermediate <- (predict_y_hat && has_rfx)
  predict_mu_forest_intermediate <- (predict_y_hat && has_mu_forest)
  predict_tau_forest_intermediate <- (predict_y_hat && has_tau_forest)

  # Preprocess covariates
  if ((!is.data.frame(X)) && (!is.matrix(X))) {
    stop("X must be a matrix or dataframe")
  }
  train_set_metadata <- object$train_set_metadata
  X <- preprocessPredictionData(X, train_set_metadata)

  # Convert all input data to matrices if not already converted
  if ((is.null(dim(Z))) && (!is.null(Z))) {
    Z <- as.matrix(as.numeric(Z))
  }
  if ((is.null(dim(propensity))) && (!is.null(propensity))) {
    propensity <- as.matrix(propensity)
  }
  if ((is.null(dim(rfx_basis))) && (!is.null(rfx_basis))) {
    rfx_basis <- as.matrix(rfx_basis)
  }

  # Data checks
  if (
    (object$model_params$propensity_covariate != "none") &&
      (is.null(propensity))
  ) {
    if (!object$model_params$internal_propensity_model) {
      stop("propensity must be provided for this model")
    }
    # Compute propensity score using the internal bart model
    propensity <- rowMeans(predict(object$bart_propensity_model, X)$y_hat)
  }
  if (nrow(X) != nrow(Z)) {
    stop("X and Z must have the same number of rows")
  }
  if (object$model_params$num_covariates != ncol(X)) {
    stop(
      "X and must have the same number of columns as the covariates used to train the model"
    )
  }
  if ((object$model_params$has_rfx) && (is.null(rfx_group_ids))) {
    stop(
      "Random effect group labels (rfx_group_ids) must be provided for this model"
    )
  }
  if ((object$model_params$has_rfx_basis) && (is.null(rfx_basis))) {
    stop("Random effects basis (rfx_basis) must be provided for this model")
  }
  if (
    (object$model_params$num_rfx_basis > 0) &&
      (ncol(rfx_basis) != object$model_params$num_rfx_basis)
  ) {
    stop(
      "Random effects basis has a different dimension than the basis used to train this model"
    )
  }

  # Recode group IDs to integer vector (if passed as, for example, a vector of county names, etc...)
  has_rfx <- FALSE
  if (!is.null(rfx_group_ids)) {
    rfx_unique_group_ids <- object$rfx_unique_group_ids
    group_ids_factor <- factor(rfx_group_ids, levels = rfx_unique_group_ids)
    if (sum(is.na(group_ids_factor)) > 0) {
      stop(
        "All random effect group labels provided in rfx_group_ids must be present in rfx_group_ids_train"
      )
    }
    rfx_group_ids <- as.integer(group_ids_factor)
    has_rfx <- TRUE
  }

  # Produce basis for the "intercept-only" random effects case
  if ((object$model_params$has_rfx) && (is.null(rfx_basis))) {
    rfx_basis <- matrix(rep(1, nrow(X)), ncol = 1)
  }

  # Add propensities to covariate set if necessary
  if (object$model_params$propensity_covariate != "none") {
    X_combined <- cbind(X, propensity)
  }

  # Create prediction datasets
  forest_dataset_pred <- createForestDataset(X_combined, Z)

  # Compute variance forest predictions
  if (predict_variance_forest) {
    s_x_raw <- object$forests_variance$predict(forest_dataset_pred)
  }

  # Scale variance forest predictions
  num_samples <- object$model_params$num_samples
  y_std <- object$model_params$outcome_scale
  y_bar <- object$model_params$outcome_mean
  initial_sigma2 <- object$model_params$initial_sigma2
  if (predict_variance_forest) {
    if (object$model_params$sample_sigma2_global) {
      sigma2_global_samples <- object$sigma2_global_samples
      variance_forest_predictions <- sapply(1:num_samples, function(i) {
        s_x_raw[, i] * sigma2_global_samples[i]
      })
    } else {
      variance_forest_predictions <- s_x_raw *
        initial_sigma2 *
        y_std *
        y_std
    }
    if (predict_mean) {
      variance_forest_predictions <- rowMeans(variance_forest_predictions)
    }
  }

  # Compute mu forest predictions
  if (predict_mu_forest || predict_mu_forest_intermediate) {
    mu_hat <- object$forests_mu$predict(forest_dataset_pred) * y_std + y_bar
  }

  # Compute CATE forest predictions
  if (predict_tau_forest || predict_tau_forest_intermediate) {
    if (object$model_params$adaptive_coding) {
      tau_hat_raw <- object$forests_tau$predict_raw(forest_dataset_pred)
      tau_hat <- t(
        t(tau_hat_raw) * (object$b_1_samples - object$b_0_samples)
      ) *
        y_std
    } else {
      tau_hat <- object$forests_tau$predict_raw(forest_dataset_pred) * y_std
    }
    if (object$model_params$multivariate_treatment) {
      tau_dim <- dim(tau_hat)
      tau_num_obs <- tau_dim[1]
      tau_num_samples <- tau_dim[3]
      treatment_term <- matrix(NA_real_, nrow = tau_num_obs, tau_num_samples)
      for (i in 1:nrow(Z)) {
        treatment_term[i, ] <- colSums(tau_hat[i, , ] * Z[i, ])
      }
    } else {
      treatment_term <- tau_hat * as.numeric(Z)
    }
  }

  # Compute rfx predictions
  if (predict_rfx) {
    rfx_predictions <- object$rfx_samples$predict(
      rfx_group_ids,
      rfx_basis
    ) *
      y_std
  }

  # Combine into y hat predictions
  needs_mean_term_preds <- predict_y_hat ||
    predict_mu_forest ||
    predict_tau_forest ||
    predict_rfx
  if (needs_mean_term_preds) {
    if (probability_scale) {
      if (has_rfx) {
        if (predict_y_hat) {
          y_hat <- pnorm(mu_hat + treatment_term + rfx_predictions)
        }
        if (predict_rfx) {
          rfx_predictions <- pnorm(rfx_predictions)
        }
      } else {
        if (predict_y_hat) {
          y_hat <- pnorm(mu_hat + treatment_term)
        }
      }
      if (predict_mu_forest) {
        mu_hat <- pnorm(mu_hat)
      }
      if (predict_tau_forest) {
        tau_hat <- pnorm(tau_hat)
      }
    } else {
      if (has_rfx) {
        if (predict_y_hat) {
          y_hat <- mu_hat + treatment_term + rfx_predictions
        }
      } else {
        if (predict_y_hat) {
          y_hat <- mu_hat + treatment_term
        }
      }
    }
  }

  # Collapse to posterior mean predictions if requested
  if (predict_mean) {
    if (predict_mu_forest) {
      mu_hat <- rowMeans(mu_hat)
    }
    if (predict_tau_forest) {
      if (object$model_params$multivariate_treatment) {
        tau_hat <- apply(tau_hat, c(1, 2), mean)
      } else {
        tau_hat <- rowMeans(tau_hat)
      }
    }
    if (predict_rfx) {
      rfx_predictions <- rowMeans(rfx_predictions)
    }
    if (predict_y_hat) {
      y_hat <- rowMeans(y_hat)
    }
  }

  # Return results
  if (predict_count == 1) {
    if (predict_y_hat) {
      return(y_hat)
    } else if (predict_mu_forest) {
      return(mu_hat)
    } else if (predict_tau_forest) {
      return(tau_hat)
    } else if (predict_rfx) {
      return(rfx_predictions)
    } else if (predict_variance_forest) {
      return(variance_forest_predictions)
    }
  } else {
    result <- list()
    if (predict_y_hat) {
      result[["y_hat"]] = y_hat
    } else {
      result[["y_hat"]] <- NULL
    }
    if (predict_mu_forest) {
      result[["mu_hat"]] = mu_hat
    } else {
      result[["mu_hat"]] <- NULL
    }
    if (predict_tau_forest) {
      result[["tau_hat"]] = tau_hat
    } else {
      result[["tau_hat"]] <- NULL
    }
    if (predict_rfx) {
      result[["rfx_predictions"]] = rfx_predictions
    } else {
      result[["rfx_predictions"]] <- NULL
    }
    if (predict_variance_forest) {
      result[["variance_forest_predictions"]] = variance_forest_predictions
    } else {
      result[["variance_forest_predictions"]] <- NULL
    }
  }
  return(result)
}

#' Extract raw sample values for each of the random effect parameter terms.
#'
#' @param object Object of type `bcfmodel` containing draws of a Bayesian causal forest model and associated sampling outputs.
#' @param ... Other parameters to be used in random effects extraction
#' @return List of arrays. The alpha array has dimension (`num_components`, `num_samples`) and is simply a vector if `num_components = 1`.
#' The xi and beta arrays have dimension (`num_components`, `num_groups`, `num_samples`) and is simply a matrix if `num_components = 1`.
#' The sigma array has dimension (`num_components`, `num_samples`) and is simply a vector if `num_components = 1`.
#' @export
#'
#' @examples
#' n <- 500
#' p <- 5
#' X <- matrix(runif(n*p), ncol = p)
#' mu_x <- (
#'     ((0 <= X[,1]) & (0.25 > X[,1])) * (-7.5) +
#'     ((0.25 <= X[,1]) & (0.5 > X[,1])) * (-2.5) +
#'     ((0.5 <= X[,1]) & (0.75 > X[,1])) * (2.5) +
#'     ((0.75 <= X[,1]) & (1 > X[,1])) * (7.5)
#' )
#' pi_x <- (
#'     ((0 <= X[,1]) & (0.25 > X[,1])) * (0.2) +
#'     ((0.25 <= X[,1]) & (0.5 > X[,1])) * (0.4) +
#'     ((0.5 <= X[,1]) & (0.75 > X[,1])) * (0.6) +
#'     ((0.75 <= X[,1]) & (1 > X[,1])) * (0.8)
#' )
#' tau_x <- (
#'     ((0 <= X[,2]) & (0.25 > X[,2])) * (0.5) +
#'     ((0.25 <= X[,2]) & (0.5 > X[,2])) * (1.0) +
#'     ((0.5 <= X[,2]) & (0.75 > X[,2])) * (1.5) +
#'     ((0.75 <= X[,2]) & (1 > X[,2])) * (2.0)
#' )
#' Z <- rbinom(n, 1, pi_x)
#' E_XZ <- mu_x + Z*tau_x
#' snr <- 3
#' rfx_group_ids <- rep(c(1,2), n %/% 2)
#' rfx_coefs <- matrix(c(-1, -1, 1, 1), nrow=2, byrow=TRUE)
#' rfx_basis <- cbind(1, runif(n, -1, 1))
#' rfx_term <- rowSums(rfx_coefs[rfx_group_ids,] * rfx_basis)
#' y <- E_XZ + rfx_term + rnorm(n, 0, 1)*(sd(E_XZ)/snr)
#' test_set_pct <- 0.2
#' n_test <- round(test_set_pct*n)
#' n_train <- n - n_test
#' test_inds <- sort(sample(1:n, n_test, replace = FALSE))
#' train_inds <- (1:n)[!((1:n) %in% test_inds)]
#' X_test <- X[test_inds,]
#' X_train <- X[train_inds,]
#' pi_test <- pi_x[test_inds]
#' pi_train <- pi_x[train_inds]
#' Z_test <- Z[test_inds]
#' Z_train <- Z[train_inds]
#' y_test <- y[test_inds]
#' y_train <- y[train_inds]
#' mu_test <- mu_x[test_inds]
#' mu_train <- mu_x[train_inds]
#' tau_test <- tau_x[test_inds]
#' tau_train <- tau_x[train_inds]
#' rfx_group_ids_test <- rfx_group_ids[test_inds]
#' rfx_group_ids_train <- rfx_group_ids[train_inds]
#' rfx_basis_test <- rfx_basis[test_inds,]
#' rfx_basis_train <- rfx_basis[train_inds,]
#' rfx_term_test <- rfx_term[test_inds]
#' rfx_term_train <- rfx_term[train_inds]
#' mu_params <- list(sample_sigma2_leaf = TRUE)
#' tau_params <- list(sample_sigma2_leaf = FALSE)
#' bcf_model <- bcf(X_train = X_train, Z_train = Z_train, y_train = y_train,
#'                  propensity_train = pi_train,
#'                  rfx_group_ids_train = rfx_group_ids_train,
#'                  rfx_basis_train = rfx_basis_train, X_test = X_test,
#'                  Z_test = Z_test, propensity_test = pi_test,
#'                  rfx_group_ids_test = rfx_group_ids_test,
#'                  rfx_basis_test = rfx_basis_test,
#'                  num_gfr = 10, num_burnin = 0, num_mcmc = 10,
#'                  prognostic_forest_params = mu_params,
#'                  treatment_effect_forest_params = tau_params)
#' rfx_samples <- getRandomEffectSamples(bcf_model)
getRandomEffectSamples.bcfmodel <- function(object, ...) {
  result = list()

  if (!object$model_params$has_rfx) {
    warning("This model has no RFX terms, returning an empty list")
    return(result)
  }

  # Extract the samples
  result <- object$rfx_samples$extract_parameter_samples()

  # Scale by sd(y_train)
  result$beta_samples <- result$beta_samples *
    object$model_params$outcome_scale
  result$xi_samples <- result$xi_samples * object$model_params$outcome_scale
  result$alpha_samples <- result$alpha_samples *
    object$model_params$outcome_scale
  result$sigma_samples <- result$sigma_samples *
    (object$model_params$outcome_scale^2)

  return(result)
}

#' Convert the persistent aspects of a BCF model to (in-memory) JSON
#'
#' @param object Object of type `bcfmodel` containing draws of a Bayesian causal forest model and associated sampling outputs.
#'
#' @return Object of type `CppJson`
#' @export
#'
#' @examples
#' n <- 500
#' p <- 5
#' X <- matrix(runif(n*p), ncol = p)
#' mu_x <- (
#'     ((0 <= X[,1]) & (0.25 > X[,1])) * (-7.5) +
#'     ((0.25 <= X[,1]) & (0.5 > X[,1])) * (-2.5) +
#'     ((0.5 <= X[,1]) & (0.75 > X[,1])) * (2.5) +
#'     ((0.75 <= X[,1]) & (1 > X[,1])) * (7.5)
#' )
#' pi_x <- (
#'     ((0 <= X[,1]) & (0.25 > X[,1])) * (0.2) +
#'     ((0.25 <= X[,1]) & (0.5 > X[,1])) * (0.4) +
#'     ((0.5 <= X[,1]) & (0.75 > X[,1])) * (0.6) +
#'     ((0.75 <= X[,1]) & (1 > X[,1])) * (0.8)
#' )
#' tau_x <- (
#'     ((0 <= X[,2]) & (0.25 > X[,2])) * (0.5) +
#'     ((0.25 <= X[,2]) & (0.5 > X[,2])) * (1.0) +
#'     ((0.5 <= X[,2]) & (0.75 > X[,2])) * (1.5) +
#'     ((0.75 <= X[,2]) & (1 > X[,2])) * (2.0)
#' )
#' Z <- rbinom(n, 1, pi_x)
#' E_XZ <- mu_x + Z*tau_x
#' snr <- 3
#' rfx_group_ids <- rep(c(1,2), n %/% 2)
#' rfx_coefs <- matrix(c(-1, -1, 1, 1), nrow=2, byrow=TRUE)
#' rfx_basis <- cbind(1, runif(n, -1, 1))
#' rfx_term <- rowSums(rfx_coefs[rfx_group_ids,] * rfx_basis)
#' y <- E_XZ + rfx_term + rnorm(n, 0, 1)*(sd(E_XZ)/snr)
#' test_set_pct <- 0.2
#' n_test <- round(test_set_pct*n)
#' n_train <- n - n_test
#' test_inds <- sort(sample(1:n, n_test, replace = FALSE))
#' train_inds <- (1:n)[!((1:n) %in% test_inds)]
#' X_test <- X[test_inds,]
#' X_train <- X[train_inds,]
#' pi_test <- pi_x[test_inds]
#' pi_train <- pi_x[train_inds]
#' Z_test <- Z[test_inds]
#' Z_train <- Z[train_inds]
#' y_test <- y[test_inds]
#' y_train <- y[train_inds]
#' mu_test <- mu_x[test_inds]
#' mu_train <- mu_x[train_inds]
#' tau_test <- tau_x[test_inds]
#' tau_train <- tau_x[train_inds]
#' rfx_group_ids_test <- rfx_group_ids[test_inds]
#' rfx_group_ids_train <- rfx_group_ids[train_inds]
#' rfx_basis_test <- rfx_basis[test_inds,]
#' rfx_basis_train <- rfx_basis[train_inds,]
#' rfx_term_test <- rfx_term[test_inds]
#' rfx_term_train <- rfx_term[train_inds]
#' mu_params <- list(sample_sigma2_leaf = TRUE)
#' tau_params <- list(sample_sigma2_leaf = FALSE)
#' bcf_model <- bcf(X_train = X_train, Z_train = Z_train, y_train = y_train,
#'                  propensity_train = pi_train,
#'                  rfx_group_ids_train = rfx_group_ids_train,
#'                  rfx_basis_train = rfx_basis_train, X_test = X_test,
#'                  Z_test = Z_test, propensity_test = pi_test,
#'                  rfx_group_ids_test = rfx_group_ids_test,
#'                  rfx_basis_test = rfx_basis_test,
#'                  num_gfr = 10, num_burnin = 0, num_mcmc = 10,
#'                  prognostic_forest_params = mu_params,
#'                  treatment_effect_forest_params = tau_params)
#' bcf_json <- saveBCFModelToJson(bcf_model)
saveBCFModelToJson <- function(object) {
  jsonobj <- createCppJson()

  if (!inherits(object, "bcfmodel")) {
    stop("`object` must be a BCF model")
  }

  if (is.null(object$model_params)) {
    stop("This BCF model has not yet been sampled")
  }

  # Add the forests
  jsonobj$add_forest(object$forests_mu)
  jsonobj$add_forest(object$forests_tau)
  if (object$model_params$include_variance_forest) {
    jsonobj$add_forest(object$forests_variance)
  }

  # Add metadata
  jsonobj$add_scalar(
    "num_numeric_vars",
    object$train_set_metadata$num_numeric_vars
  )
  jsonobj$add_scalar(
    "num_ordered_cat_vars",
    object$train_set_metadata$num_ordered_cat_vars
  )
  jsonobj$add_scalar(
    "num_unordered_cat_vars",
    object$train_set_metadata$num_unordered_cat_vars
  )
  if (object$train_set_metadata$num_numeric_vars > 0) {
    jsonobj$add_string_vector(
      "numeric_vars",
      object$train_set_metadata$numeric_vars
    )
  }
  if (object$train_set_metadata$num_ordered_cat_vars > 0) {
    jsonobj$add_string_vector(
      "ordered_cat_vars",
      object$train_set_metadata$ordered_cat_vars
    )
    jsonobj$add_string_list(
      "ordered_unique_levels",
      object$train_set_metadata$ordered_unique_levels
    )
  }
  if (object$train_set_metadata$num_unordered_cat_vars > 0) {
    jsonobj$add_string_vector(
      "unordered_cat_vars",
      object$train_set_metadata$unordered_cat_vars
    )
    jsonobj$add_string_list(
      "unordered_unique_levels",
      object$train_set_metadata$unordered_unique_levels
    )
  }

  # Add global parameters
  jsonobj$add_scalar("outcome_scale", object$model_params$outcome_scale)
  jsonobj$add_scalar("outcome_mean", object$model_params$outcome_mean)
  jsonobj$add_boolean("standardize", object$model_params$standardize)
  jsonobj$add_scalar("initial_sigma2", object$model_params$initial_sigma2)
  jsonobj$add_boolean(
    "sample_sigma2_global",
    object$model_params$sample_sigma2_global
  )
  jsonobj$add_boolean(
    "sample_sigma2_leaf_mu",
    object$model_params$sample_sigma2_leaf_mu
  )
  jsonobj$add_boolean(
    "sample_sigma2_leaf_tau",
    object$model_params$sample_sigma2_leaf_tau
  )
  jsonobj$add_boolean(
    "include_variance_forest",
    object$model_params$include_variance_forest
  )
  jsonobj$add_string(
    "propensity_covariate",
    object$model_params$propensity_covariate
  )
  jsonobj$add_boolean("has_rfx", object$model_params$has_rfx)
  jsonobj$add_boolean("has_rfx_basis", object$model_params$has_rfx_basis)
  jsonobj$add_scalar("num_rfx_basis", object$model_params$num_rfx_basis)
  jsonobj$add_boolean(
    "multivariate_treatment",
    object$model_params$multivariate_treatment
  )
  jsonobj$add_boolean("adaptive_coding", object$model_params$adaptive_coding)
  jsonobj$add_boolean(
    "internal_propensity_model",
    object$model_params$internal_propensity_model
  )
  jsonobj$add_scalar("num_gfr", object$model_params$num_gfr)
  jsonobj$add_scalar("num_burnin", object$model_params$num_burnin)
  jsonobj$add_scalar("num_mcmc", object$model_params$num_mcmc)
  jsonobj$add_scalar("num_samples", object$model_params$num_samples)
  jsonobj$add_scalar("keep_every", object$model_params$keep_every)
  jsonobj$add_scalar("num_chains", object$model_params$num_chains)
  jsonobj$add_scalar("num_covariates", object$model_params$num_covariates)
  jsonobj$add_boolean(
    "probit_outcome_model",
    object$model_params$probit_outcome_model
  )
  if (object$model_params$sample_sigma2_global) {
    jsonobj$add_vector(
      "sigma2_global_samples",
      object$sigma2_global_samples,
      "parameters"
    )
  }
  if (object$model_params$sample_sigma2_leaf_mu) {
    jsonobj$add_vector(
      "sigma2_leaf_mu_samples",
      object$sigma2_leaf_mu_samples,
      "parameters"
    )
  }
  if (object$model_params$sample_sigma2_leaf_tau) {
    jsonobj$add_vector(
      "sigma2_leaf_tau_samples",
      object$sigma2_leaf_tau_samples,
      "parameters"
    )
  }
  if (object$model_params$adaptive_coding) {
    jsonobj$add_vector("b_1_samples", object$b_1_samples, "parameters")
    jsonobj$add_vector("b_0_samples", object$b_0_samples, "parameters")
  }

  # Add random effects (if present)
  if (object$model_params$has_rfx) {
    jsonobj$add_random_effects(object$rfx_samples)
    jsonobj$add_string_vector(
      "rfx_unique_group_ids",
      object$rfx_unique_group_ids
    )
  }

  # Add propensity model (if it exists)
  if (object$model_params$internal_propensity_model) {
    bart_propensity_string <- saveBARTModelToJsonString(
      object$bart_propensity_model
    )
    jsonobj$add_string("bart_propensity_model", bart_propensity_string)
  }

  # Add covariate preprocessor metadata
  preprocessor_metadata_string <- savePreprocessorToJsonString(
    object$train_set_metadata
  )
  jsonobj$add_string("preprocessor_metadata", preprocessor_metadata_string)

  return(jsonobj)
}

#' Convert the persistent aspects of a BCF model to (in-memory) JSON and save to a file
#'
#' @param object Object of type `bcfmodel` containing draws of a Bayesian causal forest model and associated sampling outputs.
#' @param filename String of filepath, must end in ".json"
#'
#' @return in-memory JSON string
#' @export
#'
#' @examples
#' n <- 500
#' p <- 5
#' X <- matrix(runif(n*p), ncol = p)
#' mu_x <- (
#'     ((0 <= X[,1]) & (0.25 > X[,1])) * (-7.5) +
#'     ((0.25 <= X[,1]) & (0.5 > X[,1])) * (-2.5) +
#'     ((0.5 <= X[,1]) & (0.75 > X[,1])) * (2.5) +
#'     ((0.75 <= X[,1]) & (1 > X[,1])) * (7.5)
#' )
#' pi_x <- (
#'     ((0 <= X[,1]) & (0.25 > X[,1])) * (0.2) +
#'     ((0.25 <= X[,1]) & (0.5 > X[,1])) * (0.4) +
#'     ((0.5 <= X[,1]) & (0.75 > X[,1])) * (0.6) +
#'     ((0.75 <= X[,1]) & (1 > X[,1])) * (0.8)
#' )
#' tau_x <- (
#'     ((0 <= X[,2]) & (0.25 > X[,2])) * (0.5) +
#'     ((0.25 <= X[,2]) & (0.5 > X[,2])) * (1.0) +
#'     ((0.5 <= X[,2]) & (0.75 > X[,2])) * (1.5) +
#'     ((0.75 <= X[,2]) & (1 > X[,2])) * (2.0)
#' )
#' Z <- rbinom(n, 1, pi_x)
#' E_XZ <- mu_x + Z*tau_x
#' snr <- 3
#' rfx_group_ids <- rep(c(1,2), n %/% 2)
#' rfx_coefs <- matrix(c(-1, -1, 1, 1), nrow=2, byrow=TRUE)
#' rfx_basis <- cbind(1, runif(n, -1, 1))
#' rfx_term <- rowSums(rfx_coefs[rfx_group_ids,] * rfx_basis)
#' y <- E_XZ + rfx_term + rnorm(n, 0, 1)*(sd(E_XZ)/snr)
#' test_set_pct <- 0.2
#' n_test <- round(test_set_pct*n)
#' n_train <- n - n_test
#' test_inds <- sort(sample(1:n, n_test, replace = FALSE))
#' train_inds <- (1:n)[!((1:n) %in% test_inds)]
#' X_test <- X[test_inds,]
#' X_train <- X[train_inds,]
#' pi_test <- pi_x[test_inds]
#' pi_train <- pi_x[train_inds]
#' Z_test <- Z[test_inds]
#' Z_train <- Z[train_inds]
#' y_test <- y[test_inds]
#' y_train <- y[train_inds]
#' mu_test <- mu_x[test_inds]
#' mu_train <- mu_x[train_inds]
#' tau_test <- tau_x[test_inds]
#' tau_train <- tau_x[train_inds]
#' rfx_group_ids_test <- rfx_group_ids[test_inds]
#' rfx_group_ids_train <- rfx_group_ids[train_inds]
#' rfx_basis_test <- rfx_basis[test_inds,]
#' rfx_basis_train <- rfx_basis[train_inds,]
#' rfx_term_test <- rfx_term[test_inds]
#' rfx_term_train <- rfx_term[train_inds]
#' mu_params <- list(sample_sigma2_leaf = TRUE)
#' tau_params <- list(sample_sigma2_leaf = FALSE)
#' bcf_model <- bcf(X_train = X_train, Z_train = Z_train, y_train = y_train,
#'                  propensity_train = pi_train,
#'                  rfx_group_ids_train = rfx_group_ids_train,
#'                  rfx_basis_train = rfx_basis_train, X_test = X_test,
#'                  Z_test = Z_test, propensity_test = pi_test,
#'                  rfx_group_ids_test = rfx_group_ids_test,
#'                  rfx_basis_test = rfx_basis_test,
#'                  num_gfr = 10, num_burnin = 0, num_mcmc = 10,
#'                  prognostic_forest_params = mu_params,
#'                  treatment_effect_forest_params = tau_params)
#' tmpjson <- tempfile(fileext = ".json")
#' saveBCFModelToJsonFile(bcf_model, file.path(tmpjson))
#' unlink(tmpjson)
saveBCFModelToJsonFile <- function(object, filename) {
  # Convert to Json
  jsonobj <- saveBCFModelToJson(object)

  # Save to file
  jsonobj$save_file(filename)
}

#' Convert the persistent aspects of a BCF model to (in-memory) JSON string
#'
#' @param object Object of type `bcfmodel` containing draws of a Bayesian causal forest model and associated sampling outputs.
#' @return JSON string
#' @export
#'
#' @examples
#' n <- 500
#' p <- 5
#' X <- matrix(runif(n*p), ncol = p)
#' mu_x <- (
#'     ((0 <= X[,1]) & (0.25 > X[,1])) * (-7.5) +
#'     ((0.25 <= X[,1]) & (0.5 > X[,1])) * (-2.5) +
#'     ((0.5 <= X[,1]) & (0.75 > X[,1])) * (2.5) +
#'     ((0.75 <= X[,1]) & (1 > X[,1])) * (7.5)
#' )
#' pi_x <- (
#'     ((0 <= X[,1]) & (0.25 > X[,1])) * (0.2) +
#'     ((0.25 <= X[,1]) & (0.5 > X[,1])) * (0.4) +
#'     ((0.5 <= X[,1]) & (0.75 > X[,1])) * (0.6) +
#'     ((0.75 <= X[,1]) & (1 > X[,1])) * (0.8)
#' )
#' tau_x <- (
#'     ((0 <= X[,2]) & (0.25 > X[,2])) * (0.5) +
#'     ((0.25 <= X[,2]) & (0.5 > X[,2])) * (1.0) +
#'     ((0.5 <= X[,2]) & (0.75 > X[,2])) * (1.5) +
#'     ((0.75 <= X[,2]) & (1 > X[,2])) * (2.0)
#' )
#' Z <- rbinom(n, 1, pi_x)
#' E_XZ <- mu_x + Z*tau_x
#' snr <- 3
#' rfx_group_ids <- rep(c(1,2), n %/% 2)
#' rfx_coefs <- matrix(c(-1, -1, 1, 1), nrow=2, byrow=TRUE)
#' rfx_basis <- cbind(1, runif(n, -1, 1))
#' rfx_term <- rowSums(rfx_coefs[rfx_group_ids,] * rfx_basis)
#' y <- E_XZ + rfx_term + rnorm(n, 0, 1)*(sd(E_XZ)/snr)
#' test_set_pct <- 0.2
#' n_test <- round(test_set_pct*n)
#' n_train <- n - n_test
#' test_inds <- sort(sample(1:n, n_test, replace = FALSE))
#' train_inds <- (1:n)[!((1:n) %in% test_inds)]
#' X_test <- X[test_inds,]
#' X_train <- X[train_inds,]
#' pi_test <- pi_x[test_inds]
#' pi_train <- pi_x[train_inds]
#' Z_test <- Z[test_inds]
#' Z_train <- Z[train_inds]
#' y_test <- y[test_inds]
#' y_train <- y[train_inds]
#' mu_test <- mu_x[test_inds]
#' mu_train <- mu_x[train_inds]
#' tau_test <- tau_x[test_inds]
#' tau_train <- tau_x[train_inds]
#' rfx_group_ids_test <- rfx_group_ids[test_inds]
#' rfx_group_ids_train <- rfx_group_ids[train_inds]
#' rfx_basis_test <- rfx_basis[test_inds,]
#' rfx_basis_train <- rfx_basis[train_inds,]
#' rfx_term_test <- rfx_term[test_inds]
#' rfx_term_train <- rfx_term[train_inds]
#' mu_params <- list(sample_sigma2_leaf = TRUE)
#' tau_params <- list(sample_sigma2_leaf = FALSE)
#' bcf_model <- bcf(X_train = X_train, Z_train = Z_train, y_train = y_train,
#'                  propensity_train = pi_train,
#'                  rfx_group_ids_train = rfx_group_ids_train,
#'                  rfx_basis_train = rfx_basis_train, X_test = X_test,
#'                  Z_test = Z_test, propensity_test = pi_test,
#'                  rfx_group_ids_test = rfx_group_ids_test,
#'                  rfx_basis_test = rfx_basis_test,
#'                  num_gfr = 10, num_burnin = 0, num_mcmc = 10,
#'                  prognostic_forest_params = mu_params,
#'                  treatment_effect_forest_params = tau_params)
#' saveBCFModelToJsonString(bcf_model)
saveBCFModelToJsonString <- function(object) {
  # Convert to Json
  jsonobj <- saveBCFModelToJson(object)

  # Dump to string
  return(jsonobj$return_json_string())
}

#' Convert an (in-memory) JSON representation of a BCF model to a BCF model object
#' which can be used for prediction, etc...
#'
#' @param json_object Object of type `CppJson` containing Json representation of a BCF model
#'
#' @return Object of type `bcfmodel`
#' @export
#'
#' @examples
#' n <- 500
#' p <- 5
#' X <- matrix(runif(n*p), ncol = p)
#' mu_x <- (
#'     ((0 <= X[,1]) & (0.25 > X[,1])) * (-7.5) +
#'     ((0.25 <= X[,1]) & (0.5 > X[,1])) * (-2.5) +
#'     ((0.5 <= X[,1]) & (0.75 > X[,1])) * (2.5) +
#'     ((0.75 <= X[,1]) & (1 > X[,1])) * (7.5)
#' )
#' pi_x <- (
#'     ((0 <= X[,1]) & (0.25 > X[,1])) * (0.2) +
#'     ((0.25 <= X[,1]) & (0.5 > X[,1])) * (0.4) +
#'     ((0.5 <= X[,1]) & (0.75 > X[,1])) * (0.6) +
#'     ((0.75 <= X[,1]) & (1 > X[,1])) * (0.8)
#' )
#' tau_x <- (
#'     ((0 <= X[,2]) & (0.25 > X[,2])) * (0.5) +
#'     ((0.25 <= X[,2]) & (0.5 > X[,2])) * (1.0) +
#'     ((0.5 <= X[,2]) & (0.75 > X[,2])) * (1.5) +
#'     ((0.75 <= X[,2]) & (1 > X[,2])) * (2.0)
#' )
#' Z <- rbinom(n, 1, pi_x)
#' E_XZ <- mu_x + Z*tau_x
#' snr <- 3
#' rfx_group_ids <- rep(c(1,2), n %/% 2)
#' rfx_coefs <- matrix(c(-1, -1, 1, 1), nrow=2, byrow=TRUE)
#' rfx_basis <- cbind(1, runif(n, -1, 1))
#' rfx_term <- rowSums(rfx_coefs[rfx_group_ids,] * rfx_basis)
#' y <- E_XZ + rfx_term + rnorm(n, 0, 1)*(sd(E_XZ)/snr)
#' test_set_pct <- 0.2
#' n_test <- round(test_set_pct*n)
#' n_train <- n - n_test
#' test_inds <- sort(sample(1:n, n_test, replace = FALSE))
#' train_inds <- (1:n)[!((1:n) %in% test_inds)]
#' X_test <- X[test_inds,]
#' X_train <- X[train_inds,]
#' pi_test <- pi_x[test_inds]
#' pi_train <- pi_x[train_inds]
#' Z_test <- Z[test_inds]
#' Z_train <- Z[train_inds]
#' y_test <- y[test_inds]
#' y_train <- y[train_inds]
#' mu_test <- mu_x[test_inds]
#' mu_train <- mu_x[train_inds]
#' tau_test <- tau_x[test_inds]
#' tau_train <- tau_x[train_inds]
#' rfx_group_ids_test <- rfx_group_ids[test_inds]
#' rfx_group_ids_train <- rfx_group_ids[train_inds]
#' rfx_basis_test <- rfx_basis[test_inds,]
#' rfx_basis_train <- rfx_basis[train_inds,]
#' rfx_term_test <- rfx_term[test_inds]
#' rfx_term_train <- rfx_term[train_inds]
#' mu_params <- list(sample_sigma2_leaf = TRUE)
#' tau_params <- list(sample_sigma2_leaf = FALSE)
#' bcf_model <- bcf(X_train = X_train, Z_train = Z_train, y_train = y_train,
#'                  propensity_train = pi_train,
#'                  rfx_group_ids_train = rfx_group_ids_train,
#'                  rfx_basis_train = rfx_basis_train, X_test = X_test,
#'                  Z_test = Z_test, propensity_test = pi_test,
#'                  rfx_group_ids_test = rfx_group_ids_test,
#'                  rfx_basis_test = rfx_basis_test,
#'                  num_gfr = 10, num_burnin = 0, num_mcmc = 10,
#'                  prognostic_forest_params = mu_params,
#'                  treatment_effect_forest_params = tau_params)
#' bcf_json <- saveBCFModelToJson(bcf_model)
#' bcf_model_roundtrip <- createBCFModelFromJson(bcf_json)
createBCFModelFromJson <- function(json_object) {
  # Initialize the BCF model
  output <- list()

  # Unpack the forests
  output[["forests_mu"]] <- loadForestContainerJson(json_object, "forest_0")
  output[["forests_tau"]] <- loadForestContainerJson(json_object, "forest_1")
  include_variance_forest <- json_object$get_boolean(
    "include_variance_forest"
  )
  if (include_variance_forest) {
    output[["forests_variance"]] <- loadForestContainerJson(
      json_object,
      "forest_2"
    )
  }

  # Unpack metadata
  train_set_metadata = list()
  train_set_metadata[["num_numeric_vars"]] <- json_object$get_scalar(
    "num_numeric_vars"
  )
  train_set_metadata[["num_ordered_cat_vars"]] <- json_object$get_scalar(
    "num_ordered_cat_vars"
  )
  train_set_metadata[["num_unordered_cat_vars"]] <- json_object$get_scalar(
    "num_unordered_cat_vars"
  )
  if (train_set_metadata[["num_numeric_vars"]] > 0) {
    train_set_metadata[["numeric_vars"]] <- json_object$get_string_vector(
      "numeric_vars"
    )
  }
  if (train_set_metadata[["num_ordered_cat_vars"]] > 0) {
    train_set_metadata[[
      "ordered_cat_vars"
    ]] <- json_object$get_string_vector("ordered_cat_vars")
    train_set_metadata[[
      "ordered_unique_levels"
    ]] <- json_object$get_string_list(
      "ordered_unique_levels",
      train_set_metadata[["ordered_cat_vars"]]
    )
  }
  if (train_set_metadata[["num_unordered_cat_vars"]] > 0) {
    train_set_metadata[[
      "unordered_cat_vars"
    ]] <- json_object$get_string_vector("unordered_cat_vars")
    train_set_metadata[[
      "unordered_unique_levels"
    ]] <- json_object$get_string_list(
      "unordered_unique_levels",
      train_set_metadata[["unordered_cat_vars"]]
    )
  }
  output[["train_set_metadata"]] <- train_set_metadata

  # Unpack model params
  model_params = list()
  model_params[["outcome_scale"]] <- json_object$get_scalar("outcome_scale")
  model_params[["outcome_mean"]] <- json_object$get_scalar("outcome_mean")
  model_params[["standardize"]] <- json_object$get_boolean("standardize")
  model_params[["initial_sigma2"]] <- json_object$get_scalar("initial_sigma2")
  model_params[["sample_sigma2_global"]] <- json_object$get_boolean(
    "sample_sigma2_global"
  )
  model_params[["sample_sigma2_leaf_mu"]] <- json_object$get_boolean(
    "sample_sigma2_leaf_mu"
  )
  model_params[["sample_sigma2_leaf_tau"]] <- json_object$get_boolean(
    "sample_sigma2_leaf_tau"
  )
  model_params[["include_variance_forest"]] <- include_variance_forest
  model_params[["propensity_covariate"]] <- json_object$get_string(
    "propensity_covariate"
  )
  model_params[["has_rfx"]] <- json_object$get_boolean("has_rfx")
  model_params[["has_rfx_basis"]] <- json_object$get_boolean("has_rfx_basis")
  model_params[["num_rfx_basis"]] <- json_object$get_scalar("num_rfx_basis")
  model_params[["adaptive_coding"]] <- json_object$get_boolean(
    "adaptive_coding"
  )
  model_params[["multivariate_treatment"]] <- json_object$get_boolean(
    "multivariate_treatment"
  )
  model_params[["internal_propensity_model"]] <- json_object$get_boolean(
    "internal_propensity_model"
  )
  model_params[["num_gfr"]] <- json_object$get_scalar("num_gfr")
  model_params[["num_burnin"]] <- json_object$get_scalar("num_burnin")
  model_params[["num_mcmc"]] <- json_object$get_scalar("num_mcmc")
  model_params[["num_samples"]] <- json_object$get_scalar("num_samples")
  model_params[["num_covariates"]] <- json_object$get_scalar("num_covariates")
  model_params[["probit_outcome_model"]] <- json_object$get_boolean(
    "probit_outcome_model"
  )
  output[["model_params"]] <- model_params

  # Unpack sampled parameters
  if (model_params[["sample_sigma2_global"]]) {
    output[["sigma2_global_samples"]] <- json_object$get_vector(
      "sigma2_global_samples",
      "parameters"
    )
  }
  if (model_params[["sample_sigma2_leaf_mu"]]) {
    output[["sigma2_leaf_mu_samples"]] <- json_object$get_vector(
      "sigma2_leaf_mu_samples",
      "parameters"
    )
  }
  if (model_params[["sample_sigma2_leaf_tau"]]) {
    output[["sigma2_leaf_tau_samples"]] <- json_object$get_vector(
      "sigma2_leaf_tau_samples",
      "parameters"
    )
  }
  if (model_params[["adaptive_coding"]]) {
    output[["b_1_samples"]] <- json_object$get_vector(
      "b_1_samples",
      "parameters"
    )
    output[["b_0_samples"]] <- json_object$get_vector(
      "b_0_samples",
      "parameters"
    )
  }

  # Unpack random effects
  if (model_params[["has_rfx"]]) {
    output[["rfx_unique_group_ids"]] <- json_object$get_string_vector(
      "rfx_unique_group_ids"
    )
    output[["rfx_samples"]] <- loadRandomEffectSamplesJson(json_object, 0)
  }

  # Unpack propensity model (if it exists)
  if (model_params[["internal_propensity_model"]]) {
    bart_propensity_string <- json_object$get_string(
      "bart_propensity_model"
    )
    output[["bart_propensity_model"]] <- createBARTModelFromJsonString(
      bart_propensity_string
    )
  }

  # Unpack covariate preprocessor
  preprocessor_metadata_string <- json_object$get_string(
    "preprocessor_metadata"
  )
  output[["train_set_metadata"]] <- createPreprocessorFromJsonString(
    preprocessor_metadata_string
  )

  class(output) <- "bcfmodel"
  return(output)
}

#' Convert a JSON file containing sample information on a trained BCF model
#' to a BCF model object which can be used for prediction, etc...
#'
#' @param json_filename String of filepath, must end in ".json"
#'
#' @return Object of type `bcfmodel`
#' @export
#'
#' @examples
#' n <- 500
#' p <- 5
#' X <- matrix(runif(n*p), ncol = p)
#' mu_x <- (
#'     ((0 <= X[,1]) & (0.25 > X[,1])) * (-7.5) +
#'     ((0.25 <= X[,1]) & (0.5 > X[,1])) * (-2.5) +
#'     ((0.5 <= X[,1]) & (0.75 > X[,1])) * (2.5) +
#'     ((0.75 <= X[,1]) & (1 > X[,1])) * (7.5)
#' )
#' pi_x <- (
#'     ((0 <= X[,1]) & (0.25 > X[,1])) * (0.2) +
#'     ((0.25 <= X[,1]) & (0.5 > X[,1])) * (0.4) +
#'     ((0.5 <= X[,1]) & (0.75 > X[,1])) * (0.6) +
#'     ((0.75 <= X[,1]) & (1 > X[,1])) * (0.8)
#' )
#' tau_x <- (
#'     ((0 <= X[,2]) & (0.25 > X[,2])) * (0.5) +
#'     ((0.25 <= X[,2]) & (0.5 > X[,2])) * (1.0) +
#'     ((0.5 <= X[,2]) & (0.75 > X[,2])) * (1.5) +
#'     ((0.75 <= X[,2]) & (1 > X[,2])) * (2.0)
#' )
#' Z <- rbinom(n, 1, pi_x)
#' E_XZ <- mu_x + Z*tau_x
#' snr <- 3
#' rfx_group_ids <- rep(c(1,2), n %/% 2)
#' rfx_coefs <- matrix(c(-1, -1, 1, 1), nrow=2, byrow=TRUE)
#' rfx_basis <- cbind(1, runif(n, -1, 1))
#' rfx_term <- rowSums(rfx_coefs[rfx_group_ids,] * rfx_basis)
#' y <- E_XZ + rfx_term + rnorm(n, 0, 1)*(sd(E_XZ)/snr)
#' test_set_pct <- 0.2
#' n_test <- round(test_set_pct*n)
#' n_train <- n - n_test
#' test_inds <- sort(sample(1:n, n_test, replace = FALSE))
#' train_inds <- (1:n)[!((1:n) %in% test_inds)]
#' X_test <- X[test_inds,]
#' X_train <- X[train_inds,]
#' pi_test <- pi_x[test_inds]
#' pi_train <- pi_x[train_inds]
#' Z_test <- Z[test_inds]
#' Z_train <- Z[train_inds]
#' y_test <- y[test_inds]
#' y_train <- y[train_inds]
#' mu_test <- mu_x[test_inds]
#' mu_train <- mu_x[train_inds]
#' tau_test <- tau_x[test_inds]
#' tau_train <- tau_x[train_inds]
#' rfx_group_ids_test <- rfx_group_ids[test_inds]
#' rfx_group_ids_train <- rfx_group_ids[train_inds]
#' rfx_basis_test <- rfx_basis[test_inds,]
#' rfx_basis_train <- rfx_basis[train_inds,]
#' rfx_term_test <- rfx_term[test_inds]
#' rfx_term_train <- rfx_term[train_inds]
#' mu_params <- list(sample_sigma2_leaf = TRUE)
#' tau_params <- list(sample_sigma2_leaf = FALSE)
#' bcf_model <- bcf(X_train = X_train, Z_train = Z_train, y_train = y_train,
#'                  propensity_train = pi_train,
#'                  rfx_group_ids_train = rfx_group_ids_train,
#'                  rfx_basis_train = rfx_basis_train, X_test = X_test,
#'                  Z_test = Z_test, propensity_test = pi_test,
#'                  rfx_group_ids_test = rfx_group_ids_test,
#'                  rfx_basis_test = rfx_basis_test,
#'                  num_gfr = 10, num_burnin = 0, num_mcmc = 10,
#'                  prognostic_forest_params = mu_params,
#'                  treatment_effect_forest_params = tau_params)
#' tmpjson <- tempfile(fileext = ".json")
#' saveBCFModelToJsonFile(bcf_model, file.path(tmpjson))
#' bcf_model_roundtrip <- createBCFModelFromJsonFile(file.path(tmpjson))
#' unlink(tmpjson)
createBCFModelFromJsonFile <- function(json_filename) {
  # Load a `CppJson` object from file
  bcf_json <- createCppJsonFile(json_filename)

  # Create and return the BCF object
  bcf_object <- createBCFModelFromJson(bcf_json)

  return(bcf_object)
}

#' Convert a JSON string containing sample information on a trained BCF model
#' to a BCF model object which can be used for prediction, etc...
#'
#' @param json_string JSON string dump
#'
#' @return Object of type `bcfmodel`
#' @export
#'
#' @examples
#' n <- 500
#' p <- 5
#' X <- matrix(runif(n*p), ncol = p)
#' mu_x <- (
#'     ((0 <= X[,1]) & (0.25 > X[,1])) * (-7.5) +
#'     ((0.25 <= X[,1]) & (0.5 > X[,1])) * (-2.5) +
#'     ((0.5 <= X[,1]) & (0.75 > X[,1])) * (2.5) +
#'     ((0.75 <= X[,1]) & (1 > X[,1])) * (7.5)
#' )
#' pi_x <- (
#'     ((0 <= X[,1]) & (0.25 > X[,1])) * (0.2) +
#'     ((0.25 <= X[,1]) & (0.5 > X[,1])) * (0.4) +
#'     ((0.5 <= X[,1]) & (0.75 > X[,1])) * (0.6) +
#'     ((0.75 <= X[,1]) & (1 > X[,1])) * (0.8)
#' )
#' tau_x <- (
#'     ((0 <= X[,2]) & (0.25 > X[,2])) * (0.5) +
#'     ((0.25 <= X[,2]) & (0.5 > X[,2])) * (1.0) +
#'     ((0.5 <= X[,2]) & (0.75 > X[,2])) * (1.5) +
#'     ((0.75 <= X[,2]) & (1 > X[,2])) * (2.0)
#' )
#' Z <- rbinom(n, 1, pi_x)
#' E_XZ <- mu_x + Z*tau_x
#' snr <- 3
#' rfx_group_ids <- rep(c(1,2), n %/% 2)
#' rfx_coefs <- matrix(c(-1, -1, 1, 1), nrow=2, byrow=TRUE)
#' rfx_basis <- cbind(1, runif(n, -1, 1))
#' rfx_term <- rowSums(rfx_coefs[rfx_group_ids,] * rfx_basis)
#' y <- E_XZ + rfx_term + rnorm(n, 0, 1)*(sd(E_XZ)/snr)
#' test_set_pct <- 0.2
#' n_test <- round(test_set_pct*n)
#' n_train <- n - n_test
#' test_inds <- sort(sample(1:n, n_test, replace = FALSE))
#' train_inds <- (1:n)[!((1:n) %in% test_inds)]
#' X_test <- X[test_inds,]
#' X_train <- X[train_inds,]
#' pi_test <- pi_x[test_inds]
#' pi_train <- pi_x[train_inds]
#' Z_test <- Z[test_inds]
#' Z_train <- Z[train_inds]
#' y_test <- y[test_inds]
#' y_train <- y[train_inds]
#' mu_test <- mu_x[test_inds]
#' mu_train <- mu_x[train_inds]
#' tau_test <- tau_x[test_inds]
#' tau_train <- tau_x[train_inds]
#' rfx_group_ids_test <- rfx_group_ids[test_inds]
#' rfx_group_ids_train <- rfx_group_ids[train_inds]
#' rfx_basis_test <- rfx_basis[test_inds,]
#' rfx_basis_train <- rfx_basis[train_inds,]
#' rfx_term_test <- rfx_term[test_inds]
#' rfx_term_train <- rfx_term[train_inds]
#' bcf_model <- bcf(X_train = X_train, Z_train = Z_train, y_train = y_train,
#'                  propensity_train = pi_train,
#'                  rfx_group_ids_train = rfx_group_ids_train,
#'                  rfx_basis_train = rfx_basis_train, X_test = X_test,
#'                  Z_test = Z_test, propensity_test = pi_test,
#'                  rfx_group_ids_test = rfx_group_ids_test,
#'                  rfx_basis_test = rfx_basis_test,
#'                  num_gfr = 10, num_burnin = 0, num_mcmc = 10)
#' bcf_json <- saveBCFModelToJsonString(bcf_model)
#' bcf_model_roundtrip <- createBCFModelFromJsonString(bcf_json)
createBCFModelFromJsonString <- function(json_string) {
  # Load a `CppJson` object from string
  bcf_json <- createCppJsonString(json_string)

  # Create and return the BCF object
  bcf_object <- createBCFModelFromJson(bcf_json)

  return(bcf_object)
}

#' Convert a list of (in-memory) JSON strings that represent BCF models to a single combined BCF model object
#' which can be used for prediction, etc...
#'
#' @param json_object_list List of objects of type `CppJson` containing Json representation of a BCF model
#'
#' @return Object of type `bcfmodel`
#' @export
#'
#' @examples
#' n <- 500
#' p <- 5
#' X <- matrix(runif(n*p), ncol = p)
#' mu_x <- (
#'     ((0 <= X[,1]) & (0.25 > X[,1])) * (-7.5) +
#'     ((0.25 <= X[,1]) & (0.5 > X[,1])) * (-2.5) +
#'     ((0.5 <= X[,1]) & (0.75 > X[,1])) * (2.5) +
#'     ((0.75 <= X[,1]) & (1 > X[,1])) * (7.5)
#' )
#' pi_x <- (
#'     ((0 <= X[,1]) & (0.25 > X[,1])) * (0.2) +
#'     ((0.25 <= X[,1]) & (0.5 > X[,1])) * (0.4) +
#'     ((0.5 <= X[,1]) & (0.75 > X[,1])) * (0.6) +
#'     ((0.75 <= X[,1]) & (1 > X[,1])) * (0.8)
#' )
#' tau_x <- (
#'     ((0 <= X[,2]) & (0.25 > X[,2])) * (0.5) +
#'     ((0.25 <= X[,2]) & (0.5 > X[,2])) * (1.0) +
#'     ((0.5 <= X[,2]) & (0.75 > X[,2])) * (1.5) +
#'     ((0.75 <= X[,2]) & (1 > X[,2])) * (2.0)
#' )
#' Z <- rbinom(n, 1, pi_x)
#' E_XZ <- mu_x + Z*tau_x
#' snr <- 3
#' rfx_group_ids <- rep(c(1,2), n %/% 2)
#' rfx_coefs <- matrix(c(-1, -1, 1, 1), nrow=2, byrow=TRUE)
#' rfx_basis <- cbind(1, runif(n, -1, 1))
#' rfx_term <- rowSums(rfx_coefs[rfx_group_ids,] * rfx_basis)
#' y <- E_XZ + rfx_term + rnorm(n, 0, 1)*(sd(E_XZ)/snr)
#' test_set_pct <- 0.2
#' n_test <- round(test_set_pct*n)
#' n_train <- n - n_test
#' test_inds <- sort(sample(1:n, n_test, replace = FALSE))
#' train_inds <- (1:n)[!((1:n) %in% test_inds)]
#' X_test <- X[test_inds,]
#' X_train <- X[train_inds,]
#' pi_test <- pi_x[test_inds]
#' pi_train <- pi_x[train_inds]
#' Z_test <- Z[test_inds]
#' Z_train <- Z[train_inds]
#' y_test <- y[test_inds]
#' y_train <- y[train_inds]
#' mu_test <- mu_x[test_inds]
#' mu_train <- mu_x[train_inds]
#' tau_test <- tau_x[test_inds]
#' tau_train <- tau_x[train_inds]
#' rfx_group_ids_test <- rfx_group_ids[test_inds]
#' rfx_group_ids_train <- rfx_group_ids[train_inds]
#' rfx_basis_test <- rfx_basis[test_inds,]
#' rfx_basis_train <- rfx_basis[train_inds,]
#' rfx_term_test <- rfx_term[test_inds]
#' rfx_term_train <- rfx_term[train_inds]
#' bcf_model <- bcf(X_train = X_train, Z_train = Z_train, y_train = y_train,
#'                  propensity_train = pi_train,
#'                  rfx_group_ids_train = rfx_group_ids_train,
#'                  rfx_basis_train = rfx_basis_train, X_test = X_test,
#'                  Z_test = Z_test, propensity_test = pi_test,
#'                  rfx_group_ids_test = rfx_group_ids_test,
#'                  rfx_basis_test = rfx_basis_test,
#'                  num_gfr = 10, num_burnin = 0, num_mcmc = 10)
#' bcf_json_list <- list(saveBCFModelToJson(bcf_model))
#' bcf_model_roundtrip <- createBCFModelFromCombinedJson(bcf_json_list)
createBCFModelFromCombinedJson <- function(json_object_list) {
  # Initialize the BCF model
  output <- list()

  # For scalar / preprocessing details which aren't sample-dependent,
  # defer to the first json
  json_object_default <- json_object_list[[1]]

  # Unpack the forests
  output[["forests_mu"]] <- loadForestContainerCombinedJson(
    json_object_list,
    "forest_0"
  )
  output[["forests_tau"]] <- loadForestContainerCombinedJson(
    json_object_list,
    "forest_1"
  )
  include_variance_forest <- json_object_default$get_boolean(
    "include_variance_forest"
  )
  if (include_variance_forest) {
    output[["forests_variance"]] <- loadForestContainerCombinedJson(
      json_object_list,
      "forest_2"
    )
  }

  # Unpack metadata
  train_set_metadata = list()
  train_set_metadata[["num_numeric_vars"]] <- json_object_default$get_scalar(
    "num_numeric_vars"
  )
  train_set_metadata[[
    "num_ordered_cat_vars"
  ]] <- json_object_default$get_scalar("num_ordered_cat_vars")
  train_set_metadata[[
    "num_unordered_cat_vars"
  ]] <- json_object_default$get_scalar("num_unordered_cat_vars")
  if (train_set_metadata[["num_numeric_vars"]] > 0) {
    train_set_metadata[[
      "numeric_vars"
    ]] <- json_object_default$get_string_vector("numeric_vars")
  }
  if (train_set_metadata[["num_ordered_cat_vars"]] > 0) {
    train_set_metadata[[
      "ordered_cat_vars"
    ]] <- json_object_default$get_string_vector("ordered_cat_vars")
    train_set_metadata[[
      "ordered_unique_levels"
    ]] <- json_object_default$get_string_list(
      "ordered_unique_levels",
      train_set_metadata[["ordered_cat_vars"]]
    )
  }
  if (train_set_metadata[["num_unordered_cat_vars"]] > 0) {
    train_set_metadata[[
      "unordered_cat_vars"
    ]] <- json_object_default$get_string_vector("unordered_cat_vars")
    train_set_metadata[[
      "unordered_unique_levels"
    ]] <- json_object_default$get_string_list(
      "unordered_unique_levels",
      train_set_metadata[["unordered_cat_vars"]]
    )
  }
  output[["train_set_metadata"]] <- train_set_metadata

  # Unpack model params
  model_params = list()
  model_params[["outcome_scale"]] <- json_object_default$get_scalar(
    "outcome_scale"
  )
  model_params[["outcome_mean"]] <- json_object_default$get_scalar(
    "outcome_mean"
  )
  model_params[["standardize"]] <- json_object_default$get_boolean(
    "standardize"
  )
  model_params[["initial_sigma2"]] <- json_object_default$get_scalar(
    "initial_sigma2"
  )
  model_params[["sample_sigma2_global"]] <- json_object_default$get_boolean(
    "sample_sigma2_global"
  )
  model_params[["sample_sigma2_leaf_mu"]] <- json_object_default$get_boolean(
    "sample_sigma2_leaf_mu"
  )
  model_params[["sample_sigma2_leaf_tau"]] <- json_object_default$get_boolean(
    "sample_sigma2_leaf_tau"
  )
  model_params[["include_variance_forest"]] <- include_variance_forest
  model_params[["propensity_covariate"]] <- json_object_default$get_string(
    "propensity_covariate"
  )
  model_params[["has_rfx"]] <- json_object_default$get_boolean("has_rfx")
  model_params[["has_rfx_basis"]] <- json_object_default$get_boolean(
    "has_rfx_basis"
  )
  model_params[["num_rfx_basis"]] <- json_object_default$get_scalar(
    "num_rfx_basis"
  )
  model_params[["num_covariates"]] <- json_object_default$get_scalar(
    "num_covariates"
  )
  model_params[["num_chains"]] <- json_object_default$get_scalar("num_chains")
  model_params[["keep_every"]] <- json_object_default$get_scalar("keep_every")
  model_params[["adaptive_coding"]] <- json_object_default$get_boolean(
    "adaptive_coding"
  )
  model_params[["multivariate_treatment"]] <- json_object_default$get_boolean(
    "multivariate_treatment"
  )
  model_params[[
    "internal_propensity_model"
  ]] <- json_object_default$get_boolean("internal_propensity_model")
  model_params[["probit_outcome_model"]] <- json_object_default$get_boolean(
    "probit_outcome_model"
  )

  # Combine values that are sample-specific
  for (i in 1:length(json_object_list)) {
    json_object <- json_object_list[[i]]
    if (i == 1) {
      model_params[["num_gfr"]] <- json_object$get_scalar("num_gfr")
      model_params[["num_burnin"]] <- json_object$get_scalar("num_burnin")
      model_params[["num_mcmc"]] <- json_object$get_scalar("num_mcmc")
      model_params[["num_samples"]] <- json_object$get_scalar(
        "num_samples"
      )
    } else {
      prev_json <- json_object_list[[i - 1]]
      model_params[["num_gfr"]] <- model_params[["num_gfr"]] +
        json_object$get_scalar("num_gfr")
      model_params[["num_burnin"]] <- model_params[["num_burnin"]] +
        json_object$get_scalar("num_burnin")
      model_params[["num_mcmc"]] <- model_params[["num_mcmc"]] +
        json_object$get_scalar("num_mcmc")
      model_params[["num_samples"]] <- model_params[["num_samples"]] +
        json_object$get_scalar("num_samples")
    }
  }
  output[["model_params"]] <- model_params

  # Unpack sampled parameters
  if (model_params[["sample_sigma2_global"]]) {
    for (i in 1:length(json_object_list)) {
      json_object <- json_object_list[[i]]
      if (i == 1) {
        output[["sigma2_global_samples"]] <- json_object$get_vector(
          "sigma2_global_samples",
          "parameters"
        )
      } else {
        output[["sigma2_global_samples"]] <- c(
          output[["sigma2_global_samples"]],
          json_object$get_vector(
            "sigma2_global_samples",
            "parameters"
          )
        )
      }
    }
  }
  if (model_params[["sample_sigma2_leaf_mu"]]) {
    for (i in 1:length(json_object_list)) {
      json_object <- json_object_list[[i]]
      if (i == 1) {
        output[["sigma2_leaf_mu_samples"]] <- json_object$get_vector(
          "sigma2_leaf_mu_samples",
          "parameters"
        )
      } else {
        output[["sigma2_leaf_mu_samples"]] <- c(
          output[["sigma2_leaf_mu_samples"]],
          json_object$get_vector(
            "sigma2_leaf_mu_samples",
            "parameters"
          )
        )
      }
    }
  }
  if (model_params[["sample_sigma2_leaf_tau"]]) {
    for (i in 1:length(json_object_list)) {
      json_object <- json_object_list[[i]]
      if (i == 1) {
        output[["sigma2_leaf_tau_samples"]] <- json_object$get_vector(
          "sigma2_leaf_tau_samples",
          "parameters"
        )
      } else {
        output[["sigma2_leaf_tau_samples"]] <- c(
          output[["sigma2_leaf_tau_samples"]],
          json_object$get_vector(
            "sigma2_leaf_tau_samples",
            "parameters"
          )
        )
      }
    }
  }
  if (model_params[["sample_sigma2_leaf_tau"]]) {
    for (i in 1:length(json_object_list)) {
      json_object <- json_object_list[[i]]
      if (i == 1) {
        output[["sigma2_leaf_tau_samples"]] <- json_object$get_vector(
          "sigma2_leaf_tau_samples",
          "parameters"
        )
      } else {
        output[["sigma2_leaf_tau_samples"]] <- c(
          output[["sigma2_leaf_tau_samples"]],
          json_object$get_vector(
            "sigma2_leaf_tau_samples",
            "parameters"
          )
        )
      }
    }
  }
  if (model_params[["adaptive_coding"]]) {
    for (i in 1:length(json_object_list)) {
      json_object <- json_object_list[[i]]
      if (i == 1) {
        output[["b_1_samples"]] <- json_object$get_vector(
          "b_1_samples",
          "parameters"
        )
        output[["b_0_samples"]] <- json_object$get_vector(
          "b_0_samples",
          "parameters"
        )
      } else {
        output[["b_1_samples"]] <- c(
          output[["b_1_samples"]],
          json_object$get_vector("b_1_samples", "parameters")
        )
        output[["b_0_samples"]] <- c(
          output[["b_0_samples"]],
          json_object$get_vector("b_0_samples", "parameters")
        )
      }
    }
  }

  # Unpack random effects
  if (model_params[["has_rfx"]]) {
    output[[
      "rfx_unique_group_ids"
    ]] <- json_object_default$get_string_vector("rfx_unique_group_ids")
    output[["rfx_samples"]] <- loadRandomEffectSamplesCombinedJson(
      json_object_list,
      0
    )
  }

  # Unpack covariate preprocessor
  preprocessor_metadata_string <- json_object_default$get_string(
    "preprocessor_metadata"
  )
  output[["train_set_metadata"]] <- createPreprocessorFromJsonString(
    preprocessor_metadata_string
  )

  class(output) <- "bcfmodel"
  return(output)
}

#' Convert a list of (in-memory) JSON strings that represent BCF models to a single combined BCF model object
#' which can be used for prediction, etc...
#'
#' @param json_string_list List of JSON strings which can be parsed to objects of type `CppJson` containing Json representation of a BCF model
#'
#' @return Object of type `bcfmodel`
#' @export
#'
#' @examples
#' n <- 500
#' p <- 5
#' X <- matrix(runif(n*p), ncol = p)
#' mu_x <- (
#'     ((0 <= X[,1]) & (0.25 > X[,1])) * (-7.5) +
#'     ((0.25 <= X[,1]) & (0.5 > X[,1])) * (-2.5) +
#'     ((0.5 <= X[,1]) & (0.75 > X[,1])) * (2.5) +
#'     ((0.75 <= X[,1]) & (1 > X[,1])) * (7.5)
#' )
#' pi_x <- (
#'     ((0 <= X[,1]) & (0.25 > X[,1])) * (0.2) +
#'     ((0.25 <= X[,1]) & (0.5 > X[,1])) * (0.4) +
#'     ((0.5 <= X[,1]) & (0.75 > X[,1])) * (0.6) +
#'     ((0.75 <= X[,1]) & (1 > X[,1])) * (0.8)
#' )
#' tau_x <- (
#'     ((0 <= X[,2]) & (0.25 > X[,2])) * (0.5) +
#'     ((0.25 <= X[,2]) & (0.5 > X[,2])) * (1.0) +
#'     ((0.5 <= X[,2]) & (0.75 > X[,2])) * (1.5) +
#'     ((0.75 <= X[,2]) & (1 > X[,2])) * (2.0)
#' )
#' Z <- rbinom(n, 1, pi_x)
#' E_XZ <- mu_x + Z*tau_x
#' snr <- 3
#' rfx_group_ids <- rep(c(1,2), n %/% 2)
#' rfx_coefs <- matrix(c(-1, -1, 1, 1), nrow=2, byrow=TRUE)
#' rfx_basis <- cbind(1, runif(n, -1, 1))
#' rfx_term <- rowSums(rfx_coefs[rfx_group_ids,] * rfx_basis)
#' y <- E_XZ + rfx_term + rnorm(n, 0, 1)*(sd(E_XZ)/snr)
#' test_set_pct <- 0.2
#' n_test <- round(test_set_pct*n)
#' n_train <- n - n_test
#' test_inds <- sort(sample(1:n, n_test, replace = FALSE))
#' train_inds <- (1:n)[!((1:n) %in% test_inds)]
#' X_test <- X[test_inds,]
#' X_train <- X[train_inds,]
#' pi_test <- pi_x[test_inds]
#' pi_train <- pi_x[train_inds]
#' Z_test <- Z[test_inds]
#' Z_train <- Z[train_inds]
#' y_test <- y[test_inds]
#' y_train <- y[train_inds]
#' mu_test <- mu_x[test_inds]
#' mu_train <- mu_x[train_inds]
#' tau_test <- tau_x[test_inds]
#' tau_train <- tau_x[train_inds]
#' rfx_group_ids_test <- rfx_group_ids[test_inds]
#' rfx_group_ids_train <- rfx_group_ids[train_inds]
#' rfx_basis_test <- rfx_basis[test_inds,]
#' rfx_basis_train <- rfx_basis[train_inds,]
#' rfx_term_test <- rfx_term[test_inds]
#' rfx_term_train <- rfx_term[train_inds]
#' bcf_model <- bcf(X_train = X_train, Z_train = Z_train, y_train = y_train,
#'                  propensity_train = pi_train,
#'                  rfx_group_ids_train = rfx_group_ids_train,
#'                  rfx_basis_train = rfx_basis_train, X_test = X_test,
#'                  Z_test = Z_test, propensity_test = pi_test,
#'                  rfx_group_ids_test = rfx_group_ids_test,
#'                  rfx_basis_test = rfx_basis_test,
#'                  num_gfr = 10, num_burnin = 0, num_mcmc = 10)
#' bcf_json_string_list <- list(saveBCFModelToJsonString(bcf_model))
#' bcf_model_roundtrip <- createBCFModelFromCombinedJsonString(bcf_json_string_list)
createBCFModelFromCombinedJsonString <- function(json_string_list) {
  # Initialize the BCF model
  output <- list()

  # Convert JSON strings
  json_object_list <- list()
  for (i in 1:length(json_string_list)) {
    json_string <- json_string_list[[i]]
    json_object_list[[i]] <- createCppJsonString(json_string)
    # Add runtime check for separately serialized propensity models
    # We don't support merging BCF models with independent propensity models
    # this way at the moment
    if (json_object_list[[i]]$get_boolean("internal_propensity_model")) {
      stop(
        "Combining separate BCF models with cached internal propensity models is currently unsupported. To make this work, please first train a propensity model and then pass the propensities as data to the separate BCF models before sampling."
      )
    }
  }

  # For scalar / preprocessing details which aren't sample-dependent,
  # defer to the first json
  json_object_default <- json_object_list[[1]]

  # Unpack the forests
  output[["forests_mu"]] <- loadForestContainerCombinedJson(
    json_object_list,
    "forest_0"
  )
  output[["forests_tau"]] <- loadForestContainerCombinedJson(
    json_object_list,
    "forest_1"
  )
  include_variance_forest <- json_object_default$get_boolean(
    "include_variance_forest"
  )
  if (include_variance_forest) {
    output[["forests_variance"]] <- loadForestContainerCombinedJson(
      json_object_list,
      "forest_2"
    )
  }

  # Unpack metadata
  train_set_metadata = list()
  train_set_metadata[["num_numeric_vars"]] <- json_object_default$get_scalar(
    "num_numeric_vars"
  )
  train_set_metadata[[
    "num_ordered_cat_vars"
  ]] <- json_object_default$get_scalar("num_ordered_cat_vars")
  train_set_metadata[[
    "num_unordered_cat_vars"
  ]] <- json_object_default$get_scalar("num_unordered_cat_vars")
  if (train_set_metadata[["num_numeric_vars"]] > 0) {
    train_set_metadata[[
      "numeric_vars"
    ]] <- json_object_default$get_string_vector("numeric_vars")
  }
  if (train_set_metadata[["num_ordered_cat_vars"]] > 0) {
    train_set_metadata[[
      "ordered_cat_vars"
    ]] <- json_object_default$get_string_vector("ordered_cat_vars")
    train_set_metadata[[
      "ordered_unique_levels"
    ]] <- json_object_default$get_string_list(
      "ordered_unique_levels",
      train_set_metadata[["ordered_cat_vars"]]
    )
  }
  if (train_set_metadata[["num_unordered_cat_vars"]] > 0) {
    train_set_metadata[[
      "unordered_cat_vars"
    ]] <- json_object_default$get_string_vector("unordered_cat_vars")
    train_set_metadata[[
      "unordered_unique_levels"
    ]] <- json_object_default$get_string_list(
      "unordered_unique_levels",
      train_set_metadata[["unordered_cat_vars"]]
    )
  }
  output[["train_set_metadata"]] <- train_set_metadata

  # Unpack model params
  model_params = list()
  model_params[["outcome_scale"]] <- json_object_default$get_scalar(
    "outcome_scale"
  )
  model_params[["outcome_mean"]] <- json_object_default$get_scalar(
    "outcome_mean"
  )
  model_params[["standardize"]] <- json_object_default$get_boolean(
    "standardize"
  )
  model_params[["initial_sigma2"]] <- json_object_default$get_scalar(
    "initial_sigma2"
  )
  model_params[["sample_sigma2_global"]] <- json_object_default$get_boolean(
    "sample_sigma2_global"
  )
  model_params[["sample_sigma2_leaf_mu"]] <- json_object_default$get_boolean(
    "sample_sigma2_leaf_mu"
  )
  model_params[["sample_sigma2_leaf_tau"]] <- json_object_default$get_boolean(
    "sample_sigma2_leaf_tau"
  )
  model_params[["include_variance_forest"]] <- include_variance_forest
  model_params[["propensity_covariate"]] <- json_object_default$get_string(
    "propensity_covariate"
  )
  model_params[["has_rfx"]] <- json_object_default$get_boolean("has_rfx")
  model_params[["has_rfx_basis"]] <- json_object_default$get_boolean(
    "has_rfx_basis"
  )
  model_params[["num_rfx_basis"]] <- json_object_default$get_scalar(
    "num_rfx_basis"
  )
  model_params[["num_covariates"]] <- json_object_default$get_scalar(
    "num_covariates"
  )
  model_params[["num_chains"]] <- json_object_default$get_scalar("num_chains")
  model_params[["keep_every"]] <- json_object_default$get_scalar("keep_every")
  model_params[["multivariate_treatment"]] <- json_object_default$get_boolean(
    "multivariate_treatment"
  )
  model_params[["adaptive_coding"]] <- json_object_default$get_boolean(
    "adaptive_coding"
  )
  model_params[[
    "internal_propensity_model"
  ]] <- json_object_default$get_boolean("internal_propensity_model")
  model_params[["probit_outcome_model"]] <- json_object_default$get_boolean(
    "probit_outcome_model"
  )

  # Combine values that are sample-specific
  for (i in 1:length(json_object_list)) {
    json_object <- json_object_list[[i]]
    if (i == 1) {
      model_params[["num_gfr"]] <- json_object$get_scalar("num_gfr")
      model_params[["num_burnin"]] <- json_object$get_scalar("num_burnin")
      model_params[["num_mcmc"]] <- json_object$get_scalar("num_mcmc")
      model_params[["num_samples"]] <- json_object$get_scalar(
        "num_samples"
      )
    } else {
      prev_json <- json_object_list[[i - 1]]
      model_params[["num_gfr"]] <- model_params[["num_gfr"]] +
        json_object$get_scalar("num_gfr")
      model_params[["num_burnin"]] <- model_params[["num_burnin"]] +
        json_object$get_scalar("num_burnin")
      model_params[["num_mcmc"]] <- model_params[["num_mcmc"]] +
        json_object$get_scalar("num_mcmc")
      model_params[["num_samples"]] <- model_params[["num_samples"]] +
        json_object$get_scalar("num_samples")
    }
  }
  output[["model_params"]] <- model_params

  # Unpack sampled parameters
  if (model_params[["sample_sigma2_global"]]) {
    for (i in 1:length(json_object_list)) {
      json_object <- json_object_list[[i]]
      if (i == 1) {
        output[["sigma2_global_samples"]] <- json_object$get_vector(
          "sigma2_global_samples",
          "parameters"
        )
      } else {
        output[["sigma2_global_samples"]] <- c(
          output[["sigma2_global_samples"]],
          json_object$get_vector(
            "sigma2_global_samples",
            "parameters"
          )
        )
      }
    }
  }
  if (model_params[["sample_sigma2_leaf_mu"]]) {
    for (i in 1:length(json_object_list)) {
      json_object <- json_object_list[[i]]
      if (i == 1) {
        output[["sigma2_leaf_mu_samples"]] <- json_object$get_vector(
          "sigma2_leaf_mu_samples",
          "parameters"
        )
      } else {
        output[["sigma2_leaf_mu_samples"]] <- c(
          output[["sigma2_leaf_mu_samples"]],
          json_object$get_vector(
            "sigma2_leaf_mu_samples",
            "parameters"
          )
        )
      }
    }
  }
  if (model_params[["sample_sigma2_leaf_tau"]]) {
    for (i in 1:length(json_object_list)) {
      json_object <- json_object_list[[i]]
      if (i == 1) {
        output[["sigma2_leaf_tau_samples"]] <- json_object$get_vector(
          "sigma2_leaf_tau_samples",
          "parameters"
        )
      } else {
        output[["sigma2_leaf_tau_samples"]] <- c(
          output[["sigma2_leaf_tau_samples"]],
          json_object$get_vector(
            "sigma2_leaf_tau_samples",
            "parameters"
          )
        )
      }
    }
  }
  if (model_params[["sample_sigma2_leaf_tau"]]) {
    for (i in 1:length(json_object_list)) {
      json_object <- json_object_list[[i]]
      if (i == 1) {
        output[["sigma2_leaf_tau_samples"]] <- json_object$get_vector(
          "sigma2_leaf_tau_samples",
          "parameters"
        )
      } else {
        output[["sigma2_leaf_tau_samples"]] <- c(
          output[["sigma2_leaf_tau_samples"]],
          json_object$get_vector(
            "sigma2_leaf_tau_samples",
            "parameters"
          )
        )
      }
    }
  }
  if (model_params[["adaptive_coding"]]) {
    for (i in 1:length(json_object_list)) {
      json_object <- json_object_list[[i]]
      if (i == 1) {
        output[["b_1_samples"]] <- json_object$get_vector(
          "b_1_samples",
          "parameters"
        )
        output[["b_0_samples"]] <- json_object$get_vector(
          "b_0_samples",
          "parameters"
        )
      } else {
        output[["b_1_samples"]] <- c(
          output[["b_1_samples"]],
          json_object$get_vector("b_1_samples", "parameters")
        )
        output[["b_0_samples"]] <- c(
          output[["b_0_samples"]],
          json_object$get_vector("b_0_samples", "parameters")
        )
      }
    }
  }

  # Unpack random effects
  if (model_params[["has_rfx"]]) {
    output[[
      "rfx_unique_group_ids"
    ]] <- json_object_default$get_string_vector("rfx_unique_group_ids")
    output[["rfx_samples"]] <- loadRandomEffectSamplesCombinedJson(
      json_object_list,
      0
    )
  }

  # Unpack covariate preprocessor
  preprocessor_metadata_string <- json_object_default$get_string(
    "preprocessor_metadata"
  )
  output[["train_set_metadata"]] <- createPreprocessorFromJsonString(
    preprocessor_metadata_string
  )

  class(output) <- "bcfmodel"
  return(output)
}<|MERGE_RESOLUTION|>--- conflicted
+++ resolved
@@ -174,7 +174,6 @@
   treatment_effect_forest_params = list(),
   variance_forest_params = list()
 ) {
-<<<<<<< HEAD
   # Update general BCF parameters
   general_params_default <- list(
     cutpoint_grid_size = 100,
@@ -341,6 +340,16 @@
   keep_vars_variance <- variance_forest_params_updated$keep_vars
   drop_vars_variance <- variance_forest_params_updated$drop_vars
   num_features_subsample_variance <- variance_forest_params_updated$num_features_subsample
+    
+    # Set a function-scoped RNG if user provided a random seed
+    custom_rng <- random_seed >= 0
+    if (custom_rng) {
+        # Store original global environment RNG state
+        original_global_seed <- .Random.seed
+        # Set new seed and store associated RNG state
+        set.seed(random_seed)
+        function_scoped_seed <- .Random.seed
+    }
 
   # Check if there are enough GFR samples to seed num_chains samplers
   if (num_gfr > 0) {
@@ -366,246 +375,6 @@
     previous_forest_samples_tau <- previous_bcf_model$forests_tau
     if (previous_bcf_model$model_params$include_variance_forest) {
       previous_forest_samples_variance <- previous_bcf_model$forests_variance
-=======
-    # Update general BCF parameters
-    general_params_default <- list(
-        cutpoint_grid_size = 100,
-        standardize = TRUE,
-        sample_sigma2_global = TRUE,
-        sigma2_global_init = NULL,
-        sigma2_global_shape = 0,
-        sigma2_global_scale = 0,
-        variable_weights = NULL,
-        propensity_covariate = "mu",
-        adaptive_coding = TRUE,
-        control_coding_init = -0.5,
-        treated_coding_init = 0.5,
-        rfx_prior_var = NULL,
-        random_seed = -1,
-        keep_burnin = FALSE,
-        keep_gfr = FALSE,
-        keep_every = 1,
-        num_chains = 1,
-        verbose = FALSE,
-        probit_outcome_model = FALSE,
-        rfx_working_parameter_prior_mean = NULL,
-        rfx_group_parameter_prior_mean = NULL,
-        rfx_working_parameter_prior_cov = NULL,
-        rfx_group_parameter_prior_cov = NULL,
-        rfx_variance_prior_shape = 1,
-        rfx_variance_prior_scale = 1,
-        num_threads = -1
-    )
-    general_params_updated <- preprocessParams(
-        general_params_default,
-        general_params
-    )
-
-    # Update mu forest BCF parameters
-    prognostic_forest_params_default <- list(
-        num_trees = 250,
-        alpha = 0.95,
-        beta = 2.0,
-        min_samples_leaf = 5,
-        max_depth = 10,
-        sample_sigma2_leaf = TRUE,
-        sigma2_leaf_init = NULL,
-        sigma2_leaf_shape = 3,
-        sigma2_leaf_scale = NULL,
-        keep_vars = NULL,
-        drop_vars = NULL,
-        num_features_subsample = NULL
-    )
-    prognostic_forest_params_updated <- preprocessParams(
-        prognostic_forest_params_default,
-        prognostic_forest_params
-    )
-
-    # Update tau forest BCF parameters
-    treatment_effect_forest_params_default <- list(
-        num_trees = 50,
-        alpha = 0.25,
-        beta = 3.0,
-        min_samples_leaf = 5,
-        max_depth = 5,
-        sample_sigma2_leaf = FALSE,
-        sigma2_leaf_init = NULL,
-        sigma2_leaf_shape = 3,
-        sigma2_leaf_scale = NULL,
-        keep_vars = NULL,
-        drop_vars = NULL,
-        delta_max = 0.9,
-        num_features_subsample = NULL
-    )
-    treatment_effect_forest_params_updated <- preprocessParams(
-        treatment_effect_forest_params_default,
-        treatment_effect_forest_params
-    )
-
-    # Update variance forest BCF parameters
-    variance_forest_params_default <- list(
-        num_trees = 0,
-        alpha = 0.95,
-        beta = 2.0,
-        min_samples_leaf = 5,
-        max_depth = 10,
-        leaf_prior_calibration_param = 1.5,
-        variance_forest_init = NULL,
-        var_forest_prior_shape = NULL,
-        var_forest_prior_scale = NULL,
-        keep_vars = NULL,
-        drop_vars = NULL,
-        num_features_subsample = NULL
-    )
-    variance_forest_params_updated <- preprocessParams(
-        variance_forest_params_default,
-        variance_forest_params
-    )
-
-    ### Unpack all parameter values
-    # 1. General parameters
-    cutpoint_grid_size <- general_params_updated$cutpoint_grid_size
-    standardize <- general_params_updated$standardize
-    sample_sigma2_global <- general_params_updated$sample_sigma2_global
-    sigma2_init <- general_params_updated$sigma2_global_init
-    a_global <- general_params_updated$sigma2_global_shape
-    b_global <- general_params_updated$sigma2_global_scale
-    variable_weights <- general_params_updated$variable_weights
-    propensity_covariate <- general_params_updated$propensity_covariate
-    adaptive_coding <- general_params_updated$adaptive_coding
-    b_0 <- general_params_updated$control_coding_init
-    b_1 <- general_params_updated$treated_coding_init
-    rfx_prior_var <- general_params_updated$rfx_prior_var
-    random_seed <- general_params_updated$random_seed
-    keep_burnin <- general_params_updated$keep_burnin
-    keep_gfr <- general_params_updated$keep_gfr
-    keep_every <- general_params_updated$keep_every
-    num_chains <- general_params_updated$num_chains
-    verbose <- general_params_updated$verbose
-    probit_outcome_model <- general_params_updated$probit_outcome_model
-    rfx_working_parameter_prior_mean <- general_params_updated$rfx_working_parameter_prior_mean
-    rfx_group_parameter_prior_mean <- general_params_updated$rfx_group_parameter_prior_mean
-    rfx_working_parameter_prior_cov <- general_params_updated$rfx_working_parameter_prior_cov
-    rfx_group_parameter_prior_cov <- general_params_updated$rfx_group_parameter_prior_cov
-    rfx_variance_prior_shape <- general_params_updated$rfx_variance_prior_shape
-    rfx_variance_prior_scale <- general_params_updated$rfx_variance_prior_scale
-    num_threads <- general_params_updated$num_threads
-
-    # 2. Mu forest parameters
-    num_trees_mu <- prognostic_forest_params_updated$num_trees
-    alpha_mu <- prognostic_forest_params_updated$alpha
-    beta_mu <- prognostic_forest_params_updated$beta
-    min_samples_leaf_mu <- prognostic_forest_params_updated$min_samples_leaf
-    max_depth_mu <- prognostic_forest_params_updated$max_depth
-    sample_sigma2_leaf_mu <- prognostic_forest_params_updated$sample_sigma2_leaf
-    sigma2_leaf_mu <- prognostic_forest_params_updated$sigma2_leaf_init
-    a_leaf_mu <- prognostic_forest_params_updated$sigma2_leaf_shape
-    b_leaf_mu <- prognostic_forest_params_updated$sigma2_leaf_scale
-    keep_vars_mu <- prognostic_forest_params_updated$keep_vars
-    drop_vars_mu <- prognostic_forest_params_updated$drop_vars
-    num_features_subsample_mu <- prognostic_forest_params_updated$num_features_subsample
-
-    # 3. Tau forest parameters
-    num_trees_tau <- treatment_effect_forest_params_updated$num_trees
-    alpha_tau <- treatment_effect_forest_params_updated$alpha
-    beta_tau <- treatment_effect_forest_params_updated$beta
-    min_samples_leaf_tau <- treatment_effect_forest_params_updated$min_samples_leaf
-    max_depth_tau <- treatment_effect_forest_params_updated$max_depth
-    sample_sigma2_leaf_tau <- treatment_effect_forest_params_updated$sample_sigma2_leaf
-    sigma2_leaf_tau <- treatment_effect_forest_params_updated$sigma2_leaf_init
-    a_leaf_tau <- treatment_effect_forest_params_updated$sigma2_leaf_shape
-    b_leaf_tau <- treatment_effect_forest_params_updated$sigma2_leaf_scale
-    keep_vars_tau <- treatment_effect_forest_params_updated$keep_vars
-    drop_vars_tau <- treatment_effect_forest_params_updated$drop_vars
-    delta_max <- treatment_effect_forest_params_updated$delta_max
-    num_features_subsample_tau <- treatment_effect_forest_params_updated$num_features_subsample
-
-    # 4. Variance forest parameters
-    num_trees_variance <- variance_forest_params_updated$num_trees
-    alpha_variance <- variance_forest_params_updated$alpha
-    beta_variance <- variance_forest_params_updated$beta
-    min_samples_leaf_variance <- variance_forest_params_updated$min_samples_leaf
-    max_depth_variance <- variance_forest_params_updated$max_depth
-    a_0 <- variance_forest_params_updated$leaf_prior_calibration_param
-    variance_forest_init <- variance_forest_params_updated$init_root_val
-    a_forest <- variance_forest_params_updated$var_forest_prior_shape
-    b_forest <- variance_forest_params_updated$var_forest_prior_scale
-    keep_vars_variance <- variance_forest_params_updated$keep_vars
-    drop_vars_variance <- variance_forest_params_updated$drop_vars
-    num_features_subsample_variance <- variance_forest_params_updated$num_features_subsample
-    
-    # Set a function-scoped RNG if user provided a random seed
-    custom_rng <- random_seed >= 0
-    if (custom_rng) {
-        # Store original global environment RNG state
-        original_global_seed <- .Random.seed
-        # Set new seed and store associated RNG state
-        set.seed(random_seed)
-        function_scoped_seed <- .Random.seed
-    }
-
-    # Check if there are enough GFR samples to seed num_chains samplers
-    if (num_gfr > 0) {
-        if (num_chains > num_gfr) {
-            stop(
-                "num_chains > num_gfr, meaning we do not have enough GFR samples to seed num_chains distinct MCMC chains"
-            )
-        }
-    }
-
-    # Override keep_gfr if there are no MCMC samples
-    if (num_mcmc == 0) {
-        keep_gfr <- TRUE
-    }
-
-    # Check if previous model JSON is provided and parse it if so
-    has_prev_model <- !is.null(previous_model_json)
-    if (has_prev_model) {
-        previous_bcf_model <- createBCFModelFromJsonString(previous_model_json)
-        previous_y_bar <- previous_bcf_model$model_params$outcome_mean
-        previous_y_scale <- previous_bcf_model$model_params$outcome_scale
-        previous_forest_samples_mu <- previous_bcf_model$forests_mu
-        previous_forest_samples_tau <- previous_bcf_model$forests_tau
-        if (previous_bcf_model$model_params$include_variance_forest) {
-            previous_forest_samples_variance <- previous_bcf_model$forests_variance
-        } else {
-            previous_forest_samples_variance <- NULL
-        }
-        if (previous_bcf_model$model_params$sample_sigma2_global) {
-            previous_global_var_samples <- previous_bcf_model$sigma2_global_samples /
-                (previous_y_scale * previous_y_scale)
-        } else {
-            previous_global_var_samples <- NULL
-        }
-        if (previous_bcf_model$model_params$sample_sigma2_leaf_mu) {
-            previous_leaf_var_mu_samples <- previous_bcf_model$sigma2_leaf_mu_samples
-        } else {
-            previous_leaf_var_mu_samples <- NULL
-        }
-        if (previous_bcf_model$model_params$sample_sigma2_leaf_tau) {
-            previous_leaf_var_tau_samples <- previous_bcf_model$sigma2_leaf_tau_samples
-        } else {
-            previous_leaf_var_tau_samples <- NULL
-        }
-        if (previous_bcf_model$model_params$has_rfx) {
-            previous_rfx_samples <- previous_bcf_model$rfx_samples
-        } else {
-            previous_rfx_samples <- NULL
-        }
-        if (previous_bcf_model$model_params$adaptive_coding) {
-            previous_b_1_samples <- previous_bcf_model$b_1_samples
-            previous_b_0_samples <- previous_bcf_model$b_0_samples
-        } else {
-            previous_b_1_samples <- NULL
-            previous_b_0_samples <- NULL
-        }
-        previous_model_num_samples <- previous_bcf_model$model_params$num_samples
-        if (previous_model_warmstart_sample_num > previous_model_num_samples) {
-            stop(
-                "`previous_model_warmstart_sample_num` exceeds the number of samples in `previous_model_json`"
-            )
-        }
->>>>>>> 80d8a235
     } else {
       previous_forest_samples_variance <- NULL
     }
@@ -2621,7 +2390,6 @@
     } else {
       treatment_term_test <- tau_hat_test * as.numeric(Z_test)
     }
-<<<<<<< HEAD
     y_hat_test <- mu_hat_test + treatment_term_test
   }
   if (include_variance_forest) {
@@ -2790,18 +2558,13 @@
     result[["bart_propensity_model"]] = bart_model_propensity
   }
   class(result) <- "bcfmodel"
-
-  return(result)
-=======
-    class(result) <- "bcfmodel"
     
     # Restore global RNG state if user provided a random seed
     if (custom_rng) {
         .Random.seed <- original_global_seed
     }
 
-    return(result)
->>>>>>> 80d8a235
+  return(result)
 }
 
 #' Predict from a sampled BCF model on new data
