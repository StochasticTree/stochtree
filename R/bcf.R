#' Run the Bayesian Causal Forest (BCF) algorithm for regularized causal effect estimation.
#'
#' @param X_train Covariates used to split trees in the ensemble. May be provided either as a dataframe or a matrix.
#' Matrix covariates will be assumed to be all numeric. Covariates passed as a dataframe will be
#' preprocessed based on the variable types (e.g. categorical columns stored as unordered factors will be one-hot encoded,
#' categorical columns stored as ordered factors will passed as integers to the core algorithm, along with the metadata
#' that the column is ordered categorical).
#' @param Z_train Vector of (continuous or binary) treatment assignments.
#' @param y_train Outcome to be modeled by the ensemble.
#' @param propensity_train (Optional) Vector of propensity scores. If not provided, this will be estimated from the data.
#' @param rfx_group_ids_train (Optional) Group labels used for an additive random effects model.
#' @param rfx_basis_train (Optional) Basis for "random-slope" regression in an additive random effects model.
#' If `rfx_group_ids_train` is provided with a regression basis, an intercept-only random effects model
#' will be estimated.
#' @param X_test (Optional) Test set of covariates used to define "out of sample" evaluation data.
#' May be provided either as a dataframe or a matrix, but the format of `X_test` must be consistent with
#' that of `X_train`.
#' @param Z_test (Optional) Test set of (continuous or binary) treatment assignments.
#' @param propensity_test (Optional) Vector of propensity scores. If not provided, this will be estimated from the data.
#' @param rfx_group_ids_test (Optional) Test set group labels used for an additive random effects model.
#' We do not currently support (but plan to in the near future), test set evaluation for group labels
#' that were not in the training set.
#' @param rfx_basis_test (Optional) Test set basis for "random-slope" regression in additive random effects model.
#' @param num_gfr Number of "warm-start" iterations run using the grow-from-root algorithm (He and Hahn, 2021). Default: 5.
#' @param num_burnin Number of "burn-in" iterations of the MCMC sampler. Default: 0.
#' @param num_mcmc Number of "retained" iterations of the MCMC sampler. Default: 100.
#' @param previous_model_json (Optional) JSON string containing a previous BCF model. This can be used to "continue" a sampler interactively after inspecting the samples or to run parallel chains "warm-started" from existing forest samples. Default: `NULL`.
#' @param previous_model_warmstart_sample_num (Optional) Sample number from `previous_model_json` that will be used to warmstart this BCF sampler. One-indexed (so that the first sample is used for warm-start by setting `previous_model_warmstart_sample_num = 1`). Default: `NULL`.
#' @param general_params (Optional) A list of general (non-forest-specific) model parameters, each of which has a default value processed internally, so this argument list is optional.
#'
#'   - `cutpoint_grid_size` Maximum size of the "grid" of potential cutpoints to consider in the GFR algorithm. Default: `100`.
#'   - `standardize` Whether or not to standardize the outcome (and store the offset / scale in the model object). Default: `TRUE`.
#'   - `sample_sigma2_global` Whether or not to update the `sigma^2` global error variance parameter based on `IG(sigma2_global_shape, sigma2_global_scale)`. Default: `TRUE`.
#'   - `sigma2_global_init` Starting value of global error variance parameter. Calibrated internally as `1.0*var((y_train-mean(y_train))/sd(y_train))` if not set.
#'   - `sigma2_global_shape` Shape parameter in the `IG(sigma2_global_shape, sigma2_global_scale)` global error variance model. Default: `0`.
#'   - `sigma2_global_scale` Scale parameter in the `IG(sigma2_global_shape, sigma2_global_scale)` global error variance model. Default: `0`.
#'   - `variable_weights` Numeric weights reflecting the relative probability of splitting on each variable. Does not need to sum to 1 but cannot be negative. Defaults to `rep(1/ncol(X_train), ncol(X_train))` if not set here. Note that if the propensity score is included as a covariate in either forest, its weight will default to `1/ncol(X_train)`. A workaround if you wish to provide a custom weight for the propensity score is to include it as a column in `X_train` and then set `propensity_covariate` to `'none'` adjust `keep_vars` accordingly for the `mu` or `tau` forests.
#'   - `propensity_covariate` Whether to include the propensity score as a covariate in either or both of the forests. Enter `"none"` for neither, `"mu"` for the prognostic forest, `"tau"` for the treatment forest, and `"both"` for both forests. If this is not `"none"` and a propensity score is not provided, it will be estimated from (`X_train`, `Z_train`) using `stochtree::bart()`. Default: `"mu"`.
#'   - `adaptive_coding` Whether or not to use an "adaptive coding" scheme in which a binary treatment variable is not coded manually as (0,1) or (-1,1) but learned via parameters `b_0` and `b_1` that attach to the outcome model `[b_0 (1-Z) + b_1 Z] tau(X)`. This is ignored when Z is not binary. Default: `TRUE`.
#'   - `control_coding_init` Initial value of the "control" group coding parameter. This is ignored when Z is not binary. Default: `-0.5`.
#'   - `treated_coding_init` Initial value of the "treatment" group coding parameter. This is ignored when Z is not binary. Default: `0.5`.
#'   - `rfx_prior_var` Prior on the (diagonals of the) covariance of the additive group-level random regression coefficients. Must be a vector of length `ncol(rfx_basis_train)`. Default: `rep(1, ncol(rfx_basis_train))`
#'   - `random_seed` Integer parameterizing the C++ random number generator. If not specified, the C++ random number generator is seeded according to `std::random_device`.
#'   - `keep_burnin` Whether or not "burnin" samples should be included in the stored samples of forests and other parameters. Default `FALSE`. Ignored if `num_mcmc = 0`.
#'   - `keep_gfr` Whether or not "grow-from-root" samples should be included in the stored samples of forests and other parameters. Default `FALSE`. Ignored if `num_mcmc = 0`.
#'   - `keep_every` How many iterations of the burned-in MCMC sampler should be run before forests and parameters are retained. Default `1`. Setting `keep_every <- k` for some `k > 1` will "thin" the MCMC samples by retaining every `k`-th sample, rather than simply every sample. This can reduce the autocorrelation of the MCMC samples.
#'   - `num_chains` How many independent MCMC chains should be sampled. If `num_mcmc = 0`, this is ignored. If `num_gfr = 0`, then each chain is run from root for `num_mcmc * keep_every + num_burnin` iterations, with `num_mcmc` samples retained. If `num_gfr > 0`, each MCMC chain will be initialized from a separate GFR ensemble, with the requirement that `num_gfr >= num_chains`. Default: `1`.
#'   - `verbose` Whether or not to print progress during the sampling loops. Default: `FALSE`.
#'   - `probit_outcome_model` Whether or not the outcome should be modeled as explicitly binary via a probit link. If `TRUE`, `y` must only contain the values `0` and `1`. Default: `FALSE`.
#'   - `num_threads` Number of threads to use in the GFR and MCMC algorithms, as well as prediction. If OpenMP is not available on a user's setup, this will default to `1`, otherwise to the maximum number of available threads.
#'
#' @param prognostic_forest_params (Optional) A list of prognostic forest model parameters, each of which has a default value processed internally, so this argument list is optional.
#'
#'   - `num_trees` Number of trees in the ensemble for the prognostic forest. Default: `250`. Must be a positive integer.
#'   - `alpha` Prior probability of splitting for a tree of depth 0 in the prognostic forest. Tree split prior combines `alpha` and `beta` via `alpha*(1+node_depth)^-beta`. Default: `0.95`.
#'   - `beta` Exponent that decreases split probabilities for nodes of depth > 0 in the prognostic forest. Tree split prior combines `alpha` and `beta` via `alpha*(1+node_depth)^-beta`. Default: `2`.
#'   - `min_samples_leaf` Minimum allowable size of a leaf, in terms of training samples, in the prognostic forest. Default: `5`.
#'   - `max_depth` Maximum depth of any tree in the ensemble in the prognostic forest. Default: `10`. Can be overridden with ``-1`` which does not enforce any depth limits on trees.
#'   - `variable_weights` Numeric weights reflecting the relative probability of splitting on each variable in the prognostic forest. Does not need to sum to 1 but cannot be negative. Defaults to `rep(1/ncol(X_train), ncol(X_train))` if not set here.
#'   - `sample_sigma2_leaf` Whether or not to update the leaf scale variance parameter based on `IG(sigma2_leaf_shape, sigma2_leaf_scale)`.
#'   - `sigma2_leaf_init` Starting value of leaf node scale parameter. Calibrated internally as `1/num_trees` if not set here.
#'   - `sigma2_leaf_shape` Shape parameter in the `IG(sigma2_leaf_shape, sigma2_leaf_scale)` leaf node parameter variance model. Default: `3`.
#'   - `sigma2_leaf_scale` Scale parameter in the `IG(sigma2_leaf_shape, sigma2_leaf_scale)` leaf node parameter variance model. Calibrated internally as `0.5/num_trees` if not set here.
#'   - `keep_vars` Vector of variable names or column indices denoting variables that should be included in the forest. Default: `NULL`.
#'   - `drop_vars` Vector of variable names or column indices denoting variables that should be excluded from the forest. Default: `NULL`. If both `drop_vars` and `keep_vars` are set, `drop_vars` will be ignored.
#'   - `num_features_subsample` How many features to subsample when growing each tree for the GFR algorithm. Defaults to the number of features in the training dataset.
#'
#' @param treatment_effect_forest_params (Optional) A list of treatment effect forest model parameters, each of which has a default value processed internally, so this argument list is optional.
#'
#'   - `num_trees` Number of trees in the ensemble for the treatment effect forest. Default: `50`. Must be a positive integer.
#'   - `alpha` Prior probability of splitting for a tree of depth 0 in the treatment effect forest. Tree split prior combines `alpha` and `beta` via `alpha*(1+node_depth)^-beta`. Default: `0.25`.
#'   - `beta` Exponent that decreases split probabilities for nodes of depth > 0 in the treatment effect forest. Tree split prior combines `alpha` and `beta` via `alpha*(1+node_depth)^-beta`. Default: `3`.
#'   - `min_samples_leaf` Minimum allowable size of a leaf, in terms of training samples, in the treatment effect forest. Default: `5`.
#'   - `max_depth` Maximum depth of any tree in the ensemble in the treatment effect forest. Default: `5`. Can be overridden with ``-1`` which does not enforce any depth limits on trees.
#'   - `variable_weights` Numeric weights reflecting the relative probability of splitting on each variable in the treatment effect forest. Does not need to sum to 1 but cannot be negative. Defaults to `rep(1/ncol(X_train), ncol(X_train))` if not set here.
#'   - `sample_sigma2_leaf` Whether or not to update the leaf scale variance parameter based on `IG(sigma2_leaf_shape, sigma2_leaf_scale)`. Cannot (currently) be set to true if `ncol(Z_train)>1`. Default: `FALSE`.
#'   - `sigma2_leaf_init` Starting value of leaf node scale parameter. Calibrated internally as `1/num_trees` if not set here.
#'   - `sigma2_leaf_shape` Shape parameter in the `IG(sigma2_leaf_shape, sigma2_leaf_scale)` leaf node parameter variance model. Default: `3`.
#'   - `sigma2_leaf_scale` Scale parameter in the `IG(sigma2_leaf_shape, sigma2_leaf_scale)` leaf node parameter variance model. Calibrated internally as `0.5/num_trees` if not set here.
#'   - `delta_max` Maximum plausible conditional distributional treatment effect (i.e. P(Y(1) = 1 | X) - P(Y(0) = 1 | X)) when the outcome is binary. Only used when the outcome is specified as a probit model in `general_params`. Must be > 0 and < 1. Default: `0.9`. Ignored if `sigma2_leaf_init` is set directly, as this parameter is used to calibrate `sigma2_leaf_init`.
#'   - `keep_vars` Vector of variable names or column indices denoting variables that should be included in the forest. Default: `NULL`.
#'   - `drop_vars` Vector of variable names or column indices denoting variables that should be excluded from the forest. Default: `NULL`. If both `drop_vars` and `keep_vars` are set, `drop_vars` will be ignored.
#'   - `num_features_subsample` How many features to subsample when growing each tree for the GFR algorithm. Defaults to the number of features in the training dataset.
#'
#' @param variance_forest_params (Optional) A list of variance forest model parameters, each of which has a default value processed internally, so this argument list is optional.
#'
#'   - `num_trees` Number of trees in the ensemble for the conditional variance model. Default: `0`. Variance is only modeled using a tree / forest if `num_trees > 0`.
#'   - `alpha` Prior probability of splitting for a tree of depth 0 in the variance model. Tree split prior combines `alpha` and `beta` via `alpha*(1+node_depth)^-beta`. Default: `0.95`.
#'   - `beta` Exponent that decreases split probabilities for nodes of depth > 0 in the variance model. Tree split prior combines `alpha` and `beta` via `alpha*(1+node_depth)^-beta`. Default: `2`.
#'   - `min_samples_leaf` Minimum allowable size of a leaf, in terms of training samples, in the variance model. Default: `5`.
#'   - `max_depth` Maximum depth of any tree in the ensemble in the variance model. Default: `10`. Can be overridden with ``-1`` which does not enforce any depth limits on trees.
#'   - `leaf_prior_calibration_param` Hyperparameter used to calibrate the `IG(var_forest_prior_shape, var_forest_prior_scale)` conditional error variance model. If `var_forest_prior_shape` and `var_forest_prior_scale` are not set below, this calibration parameter is used to set these values to `num_trees / leaf_prior_calibration_param^2 + 0.5` and `num_trees / leaf_prior_calibration_param^2`, respectively. Default: `1.5`.
#'   - `variance_forest_init` Starting value of root forest prediction in conditional (heteroskedastic) error variance model. Calibrated internally as `log(0.6*var((y_train-mean(y_train))/sd(y_train)))/num_trees` if not set.
#'   - `var_forest_prior_shape` Shape parameter in the `IG(var_forest_prior_shape, var_forest_prior_scale)` conditional error variance model (which is only sampled if `num_trees > 0`). Calibrated internally as `num_trees / 1.5^2 + 0.5` if not set.
#'   - `var_forest_prior_scale` Scale parameter in the `IG(var_forest_prior_shape, var_forest_prior_scale)` conditional error variance model (which is only sampled if `num_trees > 0`). Calibrated internally as `num_trees / 1.5^2` if not set.
#'   - `keep_vars` Vector of variable names or column indices denoting variables that should be included in the forest. Default: `NULL`.
#'   - `drop_vars` Vector of variable names or column indices denoting variables that should be excluded from the forest. Default: `NULL`. If both `drop_vars` and `keep_vars` are set, `drop_vars` will be ignored.
#'   - `num_features_subsample` How many features to subsample when growing each tree for the GFR algorithm. Defaults to the number of features in the training dataset.
#'
#' @param random_effects_params (Optional) A list of random effects model parameters, each of which has a default value processed internally, so this argument list is optional.
#'
#'   - `model_spec` Specification of the random effects model. Options are "custom", "intercept_only", and "intercept_plus_treatment". If "custom" is specified, then a user-provided basis must be passed through `rfx_basis_train`. If "intercept_only" is specified, a random effects basis of all ones will be dispatched internally at sampling and prediction time. If "intercept_plus_treatment" is specified, a random effects basis that combines an "intercept" basis of all ones with the treatment variable (`Z_train`) will be dispatched internally at sampling and prediction time. Default: "custom". If either "intercept_only" or "intercept_plus_treatment" is specified, `rfx_basis_train` and `rfx_basis_test` (if provided) will be ignored.
#'   - `working_parameter_prior_mean` Prior mean for the random effects "working parameter". Default: `NULL`. Must be a vector whose dimension matches the number of random effects bases, or a scalar value that will be expanded to a vector.
#'   - `group_parameters_prior_mean` Prior mean for the random effects "group parameters." Default: `NULL`. Must be a vector whose dimension matches the number of random effects bases, or a scalar value that will be expanded to a vector.
#'   - `working_parameter_prior_cov` Prior covariance matrix for the random effects "working parameter." Default: `NULL`. Must be a square matrix whose dimension matches the number of random effects bases, or a scalar value that will be expanded to a diagonal matrix.
#'   - `group_parameter_prior_cov` Prior covariance matrix for the random effects "group parameters." Default: `NULL`. Must be a square matrix whose dimension matches the number of random effects bases, or a scalar value that will be expanded to a diagonal matrix.
#'   - `variance_prior_shape` Shape parameter for the inverse gamma prior on the variance of the random effects "group parameter." Default: `1`.
#'   - `variance_prior_scale` Scale parameter for the inverse gamma prior on the variance of the random effects "group parameter." Default: `1`.
#'
#' @return List of sampling outputs and a wrapper around the sampled forests (which can be used for in-memory prediction on new data, or serialized to JSON on disk).
#' @export
#'
#' @examples
#' n <- 500
#' p <- 5
#' X <- matrix(runif(n*p), ncol = p)
#' mu_x <- (
#'     ((0 <= X[,1]) & (0.25 > X[,1])) * (-7.5) +
#'     ((0.25 <= X[,1]) & (0.5 > X[,1])) * (-2.5) +
#'     ((0.5 <= X[,1]) & (0.75 > X[,1])) * (2.5) +
#'     ((0.75 <= X[,1]) & (1 > X[,1])) * (7.5)
#' )
#' pi_x <- (
#'     ((0 <= X[,1]) & (0.25 > X[,1])) * (0.2) +
#'     ((0.25 <= X[,1]) & (0.5 > X[,1])) * (0.4) +
#'     ((0.5 <= X[,1]) & (0.75 > X[,1])) * (0.6) +
#'     ((0.75 <= X[,1]) & (1 > X[,1])) * (0.8)
#' )
#' tau_x <- (
#'     ((0 <= X[,2]) & (0.25 > X[,2])) * (0.5) +
#'     ((0.25 <= X[,2]) & (0.5 > X[,2])) * (1.0) +
#'     ((0.5 <= X[,2]) & (0.75 > X[,2])) * (1.5) +
#'     ((0.75 <= X[,2]) & (1 > X[,2])) * (2.0)
#' )
#' Z <- rbinom(n, 1, pi_x)
#' noise_sd <- 1
#' y <- mu_x + tau_x*Z + rnorm(n, 0, noise_sd)
#' test_set_pct <- 0.2
#' n_test <- round(test_set_pct*n)
#' n_train <- n - n_test
#' test_inds <- sort(sample(1:n, n_test, replace = FALSE))
#' train_inds <- (1:n)[!((1:n) %in% test_inds)]
#' X_test <- X[test_inds,]
#' X_train <- X[train_inds,]
#' pi_test <- pi_x[test_inds]
#' pi_train <- pi_x[train_inds]
#' Z_test <- Z[test_inds]
#' Z_train <- Z[train_inds]
#' y_test <- y[test_inds]
#' y_train <- y[train_inds]
#' mu_test <- mu_x[test_inds]
#' mu_train <- mu_x[train_inds]
#' tau_test <- tau_x[test_inds]
#' tau_train <- tau_x[train_inds]
#' bcf_model <- bcf(X_train = X_train, Z_train = Z_train, y_train = y_train,
#'                  propensity_train = pi_train, X_test = X_test, Z_test = Z_test,
#'                  propensity_test = pi_test, num_gfr = 10,
#'                  num_burnin = 0, num_mcmc = 10)
bcf <- function(
  X_train,
  Z_train,
  y_train,
  propensity_train = NULL,
  rfx_group_ids_train = NULL,
  rfx_basis_train = NULL,
  X_test = NULL,
  Z_test = NULL,
  propensity_test = NULL,
  rfx_group_ids_test = NULL,
  rfx_basis_test = NULL,
  num_gfr = 5,
  num_burnin = 0,
  num_mcmc = 100,
  previous_model_json = NULL,
  previous_model_warmstart_sample_num = NULL,
  general_params = list(),
  prognostic_forest_params = list(),
  treatment_effect_forest_params = list(),
  variance_forest_params = list(),
  random_effects_params = list()
) {
  # Update general BCF parameters
  general_params_default <- list(
    cutpoint_grid_size = 100,
    standardize = TRUE,
    sample_sigma2_global = TRUE,
    sigma2_global_init = NULL,
    sigma2_global_shape = 0,
    sigma2_global_scale = 0,
    variable_weights = NULL,
    propensity_covariate = "mu",
    adaptive_coding = TRUE,
    control_coding_init = -0.5,
    treated_coding_init = 0.5,
    rfx_prior_var = NULL,
    random_seed = -1,
    keep_burnin = FALSE,
    keep_gfr = FALSE,
    keep_every = 1,
    num_chains = 1,
    verbose = FALSE,
    probit_outcome_model = FALSE,
    num_threads = -1
  )
  general_params_updated <- preprocessParams(
    general_params_default,
    general_params
  )

  # Update mu forest BCF parameters
  prognostic_forest_params_default <- list(
    num_trees = 250,
    alpha = 0.95,
    beta = 2.0,
    min_samples_leaf = 5,
    max_depth = 10,
    sample_sigma2_leaf = TRUE,
    sigma2_leaf_init = NULL,
    sigma2_leaf_shape = 3,
    sigma2_leaf_scale = NULL,
    keep_vars = NULL,
    drop_vars = NULL,
    num_features_subsample = NULL
  )
  prognostic_forest_params_updated <- preprocessParams(
    prognostic_forest_params_default,
    prognostic_forest_params
  )

  # Update tau forest BCF parameters
  treatment_effect_forest_params_default <- list(
    num_trees = 50,
    alpha = 0.25,
    beta = 3.0,
    min_samples_leaf = 5,
    max_depth = 5,
    sample_sigma2_leaf = FALSE,
    sigma2_leaf_init = NULL,
    sigma2_leaf_shape = 3,
    sigma2_leaf_scale = NULL,
    keep_vars = NULL,
    drop_vars = NULL,
    delta_max = 0.9,
    num_features_subsample = NULL
  )
  treatment_effect_forest_params_updated <- preprocessParams(
    treatment_effect_forest_params_default,
    treatment_effect_forest_params
  )

  # Update variance forest BCF parameters
  variance_forest_params_default <- list(
    num_trees = 0,
    alpha = 0.95,
    beta = 2.0,
    min_samples_leaf = 5,
    max_depth = 10,
    leaf_prior_calibration_param = 1.5,
    variance_forest_init = NULL,
    var_forest_prior_shape = NULL,
    var_forest_prior_scale = NULL,
    keep_vars = NULL,
    drop_vars = NULL,
    num_features_subsample = NULL
  )
  variance_forest_params_updated <- preprocessParams(
    variance_forest_params_default,
    variance_forest_params
  )

  # Update random effects parameters
  rfx_params_default <- list(
    model_spec = "custom",
    working_parameter_prior_mean = NULL,
    group_parameter_prior_mean = NULL,
    working_parameter_prior_cov = NULL,
    group_parameter_prior_cov = NULL,
    variance_prior_shape = 1,
    variance_prior_scale = 1
  )
  rfx_params_updated <- preprocessParams(
    rfx_params_default,
    random_effects_params
  )

  ### Unpack all parameter values
  # 1. General parameters
  cutpoint_grid_size <- general_params_updated$cutpoint_grid_size
  standardize <- general_params_updated$standardize
  sample_sigma2_global <- general_params_updated$sample_sigma2_global
  sigma2_init <- general_params_updated$sigma2_global_init
  a_global <- general_params_updated$sigma2_global_shape
  b_global <- general_params_updated$sigma2_global_scale
  variable_weights <- general_params_updated$variable_weights
  propensity_covariate <- general_params_updated$propensity_covariate
  adaptive_coding <- general_params_updated$adaptive_coding
  b_0 <- general_params_updated$control_coding_init
  b_1 <- general_params_updated$treated_coding_init
  rfx_prior_var <- general_params_updated$rfx_prior_var
  random_seed <- general_params_updated$random_seed
  keep_burnin <- general_params_updated$keep_burnin
  keep_gfr <- general_params_updated$keep_gfr
  keep_every <- general_params_updated$keep_every
  num_chains <- general_params_updated$num_chains
  verbose <- general_params_updated$verbose
  probit_outcome_model <- general_params_updated$probit_outcome_model
  num_threads <- general_params_updated$num_threads

  # 2. Mu forest parameters
  num_trees_mu <- prognostic_forest_params_updated$num_trees
  alpha_mu <- prognostic_forest_params_updated$alpha
  beta_mu <- prognostic_forest_params_updated$beta
  min_samples_leaf_mu <- prognostic_forest_params_updated$min_samples_leaf
  max_depth_mu <- prognostic_forest_params_updated$max_depth
  sample_sigma2_leaf_mu <- prognostic_forest_params_updated$sample_sigma2_leaf
  sigma2_leaf_mu <- prognostic_forest_params_updated$sigma2_leaf_init
  a_leaf_mu <- prognostic_forest_params_updated$sigma2_leaf_shape
  b_leaf_mu <- prognostic_forest_params_updated$sigma2_leaf_scale
  keep_vars_mu <- prognostic_forest_params_updated$keep_vars
  drop_vars_mu <- prognostic_forest_params_updated$drop_vars
  num_features_subsample_mu <- prognostic_forest_params_updated$num_features_subsample

  # 3. Tau forest parameters
  num_trees_tau <- treatment_effect_forest_params_updated$num_trees
  alpha_tau <- treatment_effect_forest_params_updated$alpha
  beta_tau <- treatment_effect_forest_params_updated$beta
  min_samples_leaf_tau <- treatment_effect_forest_params_updated$min_samples_leaf
  max_depth_tau <- treatment_effect_forest_params_updated$max_depth
  sample_sigma2_leaf_tau <- treatment_effect_forest_params_updated$sample_sigma2_leaf
  sigma2_leaf_tau <- treatment_effect_forest_params_updated$sigma2_leaf_init
  a_leaf_tau <- treatment_effect_forest_params_updated$sigma2_leaf_shape
  b_leaf_tau <- treatment_effect_forest_params_updated$sigma2_leaf_scale
  keep_vars_tau <- treatment_effect_forest_params_updated$keep_vars
  drop_vars_tau <- treatment_effect_forest_params_updated$drop_vars
  delta_max <- treatment_effect_forest_params_updated$delta_max
  num_features_subsample_tau <- treatment_effect_forest_params_updated$num_features_subsample

  # 4. Variance forest parameters
  num_trees_variance <- variance_forest_params_updated$num_trees
  alpha_variance <- variance_forest_params_updated$alpha
  beta_variance <- variance_forest_params_updated$beta
  min_samples_leaf_variance <- variance_forest_params_updated$min_samples_leaf
  max_depth_variance <- variance_forest_params_updated$max_depth
  a_0 <- variance_forest_params_updated$leaf_prior_calibration_param
  variance_forest_init <- variance_forest_params_updated$init_root_val
  a_forest <- variance_forest_params_updated$var_forest_prior_shape
  b_forest <- variance_forest_params_updated$var_forest_prior_scale
  keep_vars_variance <- variance_forest_params_updated$keep_vars
  drop_vars_variance <- variance_forest_params_updated$drop_vars
  num_features_subsample_variance <- variance_forest_params_updated$num_features_subsample

  # 5. Random effects parameters
  rfx_model_spec <- rfx_params_updated$model_spec
  rfx_working_parameter_prior_mean <- rfx_params_updated$working_parameter_prior_mean
  rfx_group_parameter_prior_mean <- rfx_params_updated$group_parameter_prior_mean
  rfx_working_parameter_prior_cov <- rfx_params_updated$working_parameter_prior_cov
  rfx_group_parameter_prior_cov <- rfx_params_updated$group_parameter_prior_cov
  rfx_variance_prior_shape <- rfx_params_updated$variance_prior_shape
  rfx_variance_prior_scale <- rfx_params_updated$variance_prior_scale

  # Handle random effects specification
  if (!is.character(rfx_model_spec)) {
    stop("rfx_model_spec must be a string or character vector")
  }
  if (
    !(rfx_model_spec %in%
      c("custom", "intercept_only", "intercept_plus_treatment"))
  ) {
    stop(
      "rfx_model_spec must either be 'custom', 'intercept_only', or 'intercept_plus_treatment'"
    )
  }

  # Set a function-scoped RNG if user provided a random seed
  custom_rng <- random_seed >= 0
  if (custom_rng) {
    # Store original global environment RNG state
    original_global_seed <- .Random.seed
    # Set new seed and store associated RNG state
    set.seed(random_seed)
    function_scoped_seed <- .Random.seed
  }

  # Check if there are enough GFR samples to seed num_chains samplers
  if (num_gfr > 0) {
    if (num_chains > num_gfr) {
      stop(
        "num_chains > num_gfr, meaning we do not have enough GFR samples to seed num_chains distinct MCMC chains"
      )
    }
  }

  # Override keep_gfr if there are no MCMC samples
  if (num_mcmc == 0) {
    keep_gfr <- TRUE
  }

  # Check if previous model JSON is provided and parse it if so
  has_prev_model <- !is.null(previous_model_json)
  if (has_prev_model) {
    previous_bcf_model <- createBCFModelFromJsonString(previous_model_json)
    previous_y_bar <- previous_bcf_model$model_params$outcome_mean
    previous_y_scale <- previous_bcf_model$model_params$outcome_scale
    previous_forest_samples_mu <- previous_bcf_model$forests_mu
    previous_forest_samples_tau <- previous_bcf_model$forests_tau
    if (previous_bcf_model$model_params$include_variance_forest) {
      previous_forest_samples_variance <- previous_bcf_model$forests_variance
    } else {
      previous_forest_samples_variance <- NULL
    }
    if (previous_bcf_model$model_params$sample_sigma2_global) {
      previous_global_var_samples <- previous_bcf_model$sigma2_global_samples /
        (previous_y_scale * previous_y_scale)
    } else {
      previous_global_var_samples <- NULL
    }
    if (previous_bcf_model$model_params$sample_sigma2_leaf_mu) {
      previous_leaf_var_mu_samples <- previous_bcf_model$sigma2_leaf_mu_samples
    } else {
      previous_leaf_var_mu_samples <- NULL
    }
    if (previous_bcf_model$model_params$sample_sigma2_leaf_tau) {
      previous_leaf_var_tau_samples <- previous_bcf_model$sigma2_leaf_tau_samples
    } else {
      previous_leaf_var_tau_samples <- NULL
    }
    if (previous_bcf_model$model_params$has_rfx) {
      previous_rfx_samples <- previous_bcf_model$rfx_samples
    } else {
      previous_rfx_samples <- NULL
    }
    if (previous_bcf_model$model_params$adaptive_coding) {
      previous_b_1_samples <- previous_bcf_model$b_1_samples
      previous_b_0_samples <- previous_bcf_model$b_0_samples
    } else {
      previous_b_1_samples <- NULL
      previous_b_0_samples <- NULL
    }
    previous_model_num_samples <- previous_bcf_model$model_params$num_samples
    if (previous_model_warmstart_sample_num > previous_model_num_samples) {
      stop(
        "`previous_model_warmstart_sample_num` exceeds the number of samples in `previous_model_json`"
      )
    }
  } else {
    previous_y_bar <- NULL
    previous_y_scale <- NULL
    previous_global_var_samples <- NULL
    previous_leaf_var_mu_samples <- NULL
    previous_leaf_var_tau_samples <- NULL
    previous_rfx_samples <- NULL
    previous_forest_samples_mu <- NULL
    previous_forest_samples_tau <- NULL
    previous_forest_samples_variance <- NULL
    previous_b_1_samples <- NULL
    previous_b_0_samples <- NULL
  }

  # Determine whether conditional variance will be modeled
  if (num_trees_variance > 0) {
    include_variance_forest = TRUE
  } else {
    include_variance_forest = FALSE
  }

  # Set the variance forest priors if not set
  if (include_variance_forest) {
    if (is.null(a_forest)) {
      a_forest <- num_trees_variance / (a_0^2) + 0.5
    }
    if (is.null(b_forest)) b_forest <- num_trees_variance / (a_0^2)
  } else {
    a_forest <- 1.
    b_forest <- 1.
  }

  # Variable weight preprocessing (and initialization if necessary)
  if (is.null(variable_weights)) {
    variable_weights = rep(1 / ncol(X_train), ncol(X_train))
  }
  if (any(variable_weights < 0)) {
    stop("variable_weights cannot have any negative weights")
  }

  # Check covariates are matrix or dataframe
  if ((!is.data.frame(X_train)) && (!is.matrix(X_train))) {
    stop("X_train must be a matrix or dataframe")
  }
  if (!is.null(X_test)) {
    if ((!is.data.frame(X_test)) && (!is.matrix(X_test))) {
      stop("X_test must be a matrix or dataframe")
    }
  }
  num_cov_orig <- ncol(X_train)

  # Check delta_max is valid
  if ((delta_max <= 0) || (delta_max >= 1)) {
    stop("delta_max must be > 0 and < 1")
  }

  # Standardize the keep variable lists to numeric indices
  if (!is.null(keep_vars_mu)) {
    if (is.character(keep_vars_mu)) {
      if (!all(keep_vars_mu %in% names(X_train))) {
        stop(
          "keep_vars_mu includes some variable names that are not in X_train"
        )
      }
      variable_subset_mu <- unname(which(
        names(X_train) %in% keep_vars_mu
      ))
    } else {
      if (any(keep_vars_mu > ncol(X_train))) {
        stop(
          "keep_vars_mu includes some variable indices that exceed the number of columns in X_train"
        )
      }
      if (any(keep_vars_mu < 0)) {
        stop("keep_vars_mu includes some negative variable indices")
      }
      variable_subset_mu <- keep_vars_mu
    }
  } else if ((is.null(keep_vars_mu)) && (!is.null(drop_vars_mu))) {
    if (is.character(drop_vars_mu)) {
      if (!all(drop_vars_mu %in% names(X_train))) {
        stop(
          "drop_vars_mu includes some variable names that are not in X_train"
        )
      }
      variable_subset_mu <- unname(which(
        !(names(X_train) %in% drop_vars_mu)
      ))
    } else {
      if (any(drop_vars_mu > ncol(X_train))) {
        stop(
          "drop_vars_mu includes some variable indices that exceed the number of columns in X_train"
        )
      }
      if (any(drop_vars_mu < 0)) {
        stop("drop_vars_mu includes some negative variable indices")
      }
      variable_subset_mu <- (1:ncol(X_train))[
        !(1:ncol(X_train) %in% drop_vars_mu)
      ]
    }
  } else {
    variable_subset_mu <- 1:ncol(X_train)
  }
  if (!is.null(keep_vars_tau)) {
    if (is.character(keep_vars_tau)) {
      if (!all(keep_vars_tau %in% names(X_train))) {
        stop(
          "keep_vars_tau includes some variable names that are not in X_train"
        )
      }
      variable_subset_tau <- unname(which(
        names(X_train) %in% keep_vars_tau
      ))
    } else {
      if (any(keep_vars_tau > ncol(X_train))) {
        stop(
          "keep_vars_tau includes some variable indices that exceed the number of columns in X_train"
        )
      }
      if (any(keep_vars_tau < 0)) {
        stop("keep_vars_tau includes some negative variable indices")
      }
      variable_subset_tau <- keep_vars_tau
    }
  } else if ((is.null(keep_vars_tau)) && (!is.null(drop_vars_tau))) {
    if (is.character(drop_vars_tau)) {
      if (!all(drop_vars_tau %in% names(X_train))) {
        stop(
          "drop_vars_tau includes some variable names that are not in X_train"
        )
      }
      variable_subset_tau <- unname(which(
        !(names(X_train) %in% drop_vars_tau)
      ))
    } else {
      if (any(drop_vars_tau > ncol(X_train))) {
        stop(
          "drop_vars_tau includes some variable indices that exceed the number of columns in X_train"
        )
      }
      if (any(drop_vars_tau < 0)) {
        stop("drop_vars_tau includes some negative variable indices")
      }
      variable_subset_tau <- (1:ncol(X_train))[
        !(1:ncol(X_train) %in% drop_vars_tau)
      ]
    }
  } else {
    variable_subset_tau <- 1:ncol(X_train)
  }
  if (!is.null(keep_vars_variance)) {
    if (is.character(keep_vars_variance)) {
      if (!all(keep_vars_variance %in% names(X_train))) {
        stop(
          "keep_vars_variance includes some variable names that are not in X_train"
        )
      }
      variable_subset_variance <- unname(which(
        names(X_train) %in% keep_vars_variance
      ))
    } else {
      if (any(keep_vars_variance > ncol(X_train))) {
        stop(
          "keep_vars_variance includes some variable indices that exceed the number of columns in X_train"
        )
      }
      if (any(keep_vars_variance < 0)) {
        stop(
          "keep_vars_variance includes some negative variable indices"
        )
      }
      variable_subset_variance <- keep_vars_variance
    }
  } else if ((is.null(keep_vars_variance)) && (!is.null(drop_vars_variance))) {
    if (is.character(drop_vars_variance)) {
      if (!all(drop_vars_variance %in% names(X_train))) {
        stop(
          "drop_vars_variance includes some variable names that are not in X_train"
        )
      }
      variable_subset_variance <- unname(which(
        !(names(X_train) %in% drop_vars_variance)
      ))
    } else {
      if (any(drop_vars_variance > ncol(X_train))) {
        stop(
          "drop_vars_variance includes some variable indices that exceed the number of columns in X_train"
        )
      }
      if (any(drop_vars_variance < 0)) {
        stop(
          "drop_vars_variance includes some negative variable indices"
        )
      }
      variable_subset_variance <- (1:ncol(X_train))[
        !(1:ncol(X_train) %in% drop_vars_variance)
      ]
    }
  } else {
    variable_subset_variance <- 1:ncol(X_train)
  }

  # Preprocess covariates
  if (ncol(X_train) != length(variable_weights)) {
    stop("length(variable_weights) must equal ncol(X_train)")
  }
  train_cov_preprocess_list <- preprocessTrainData(X_train)
  X_train_metadata <- train_cov_preprocess_list$metadata
  X_train_raw <- X_train
  X_train <- train_cov_preprocess_list$data
  original_var_indices <- X_train_metadata$original_var_indices
  feature_types <- X_train_metadata$feature_types
  X_test_raw <- X_test
  if (!is.null(X_test)) {
    X_test <- preprocessPredictionData(X_test, X_train_metadata)
  }

  # Convert all input data to matrices if not already converted
  Z_col <- ifelse(is.null(dim(Z_train)), 1, ncol(Z_train))
  Z_train <- matrix(as.numeric(Z_train), ncol = Z_col)
  if ((is.null(dim(propensity_train))) && (!is.null(propensity_train))) {
    propensity_train <- as.matrix(propensity_train)
  }
  if (!is.null(Z_test)) {
    Z_test <- matrix(as.numeric(Z_test), ncol = Z_col)
  }
  if ((is.null(dim(propensity_test))) && (!is.null(propensity_test))) {
    propensity_test <- as.matrix(propensity_test)
  }
  if ((is.null(dim(rfx_basis_train))) && (!is.null(rfx_basis_train))) {
    rfx_basis_train <- as.matrix(rfx_basis_train)
  }
  if ((is.null(dim(rfx_basis_test))) && (!is.null(rfx_basis_test))) {
    rfx_basis_test <- as.matrix(rfx_basis_test)
  }

  # Recode group IDs to integer vector (if passed as, for example, a vector of county names, etc...)
  has_rfx <- FALSE
  has_rfx_test <- FALSE
  if (!is.null(rfx_group_ids_train)) {
    group_ids_factor <- factor(rfx_group_ids_train)
    rfx_group_ids_train <- as.integer(group_ids_factor)
    has_rfx <- TRUE
    if (!is.null(rfx_group_ids_test)) {
      group_ids_factor_test <- factor(
        rfx_group_ids_test,
        levels = levels(group_ids_factor)
      )
      if (sum(is.na(group_ids_factor_test)) > 0) {
        stop(
          "All random effect group labels provided in rfx_group_ids_test must be present in rfx_group_ids_train"
        )
      }
      rfx_group_ids_test <- as.integer(group_ids_factor_test)
      has_rfx_test <- TRUE
    }
  }

  # Check that outcome and treatment are numeric
  if (!is.numeric(y_train)) {
    stop("y_train must be numeric")
  }
  if (!is.numeric(Z_train)) {
    stop("Z_train must be numeric")
  }
  if (!is.null(Z_test)) {
    if (!is.numeric(Z_test)) stop("Z_test must be numeric")
  }

  # Data consistency checks
  if ((!is.null(X_test)) && (ncol(X_test) != ncol(X_train))) {
    stop("X_train and X_test must have the same number of columns")
  }
  if ((!is.null(Z_test)) && (ncol(Z_test) != ncol(Z_train))) {
    stop("Z_train and Z_test must have the same number of columns")
  }
  if ((!is.null(Z_train)) && (nrow(Z_train) != nrow(X_train))) {
    stop("Z_train and X_train must have the same number of rows")
  }
  if (
    (!is.null(propensity_train)) &&
      (nrow(propensity_train) != nrow(X_train))
  ) {
    stop("propensity_train and X_train must have the same number of rows")
  }
  if ((!is.null(Z_test)) && (nrow(Z_test) != nrow(X_test))) {
    stop("Z_test and X_test must have the same number of rows")
  }
  if ((!is.null(propensity_test)) && (nrow(propensity_test) != nrow(X_test))) {
    stop("propensity_test and X_test must have the same number of rows")
  }
  if (nrow(X_train) != length(y_train)) {
    stop("X_train and y_train must have the same number of observations")
  }
  if (
    (!is.null(rfx_basis_test)) &&
      (ncol(rfx_basis_test) != ncol(rfx_basis_train))
  ) {
    stop(
      "rfx_basis_train and rfx_basis_test must have the same number of columns"
    )
  }
  if (!is.null(rfx_group_ids_train)) {
    if (!is.null(rfx_group_ids_test)) {
      if ((!is.null(rfx_basis_train)) && (is.null(rfx_basis_test))) {
        stop(
          "rfx_basis_train is provided but rfx_basis_test is not provided"
        )
      }
    }
  }

  # # Stop if multivariate treatment is provided
  # if (ncol(Z_train) > 1) stop("Multivariate treatments are not currently supported")

  # Handle multivariate treatment
  has_multivariate_treatment <- ncol(Z_train) > 1
  if (has_multivariate_treatment) {
    # Disable adaptive coding, internal propensity model, and
    # leaf scale sampling if treatment is multivariate
    if (adaptive_coding) {
      warning(
        "Adaptive coding is incompatible with multivariate treatment and will be ignored"
      )
      adaptive_coding <- FALSE
    }
    if (is.null(propensity_train)) {
      if (propensity_covariate != "none") {
        warning(
          "No propensities were provided for the multivariate treatment; an internal propensity model will not be fitted to the multivariate treatment and propensity_covariate will be set to 'none'"
        )
        propensity_covariate <- "none"
      }
    }
    if (sample_sigma2_leaf_tau) {
      warning(
        "Sampling leaf scale not yet supported for multivariate leaf models, so the leaf scale parameter will not be sampled for the treatment forest in this model."
      )
      sample_sigma2_leaf_tau <- FALSE
    }
  }

  # Update variable weights
  variable_weights_adj <- 1 /
    sapply(original_var_indices, function(x) sum(original_var_indices == x))
  variable_weights <- variable_weights[original_var_indices] *
    variable_weights_adj

  # Create mu and tau (and variance) specific variable weights with weights zeroed out for excluded variables
  variable_weights_variance <- variable_weights_tau <- variable_weights_mu <- variable_weights
  variable_weights_mu[!(original_var_indices %in% variable_subset_mu)] <- 0
  variable_weights_tau[!(original_var_indices %in% variable_subset_tau)] <- 0
  if (include_variance_forest) {
    variable_weights_variance[
      !(original_var_indices %in% variable_subset_variance)
    ] <- 0
  }

  # Handle the rfx basis matrices
  has_basis_rfx <- FALSE
  num_basis_rfx <- 0
  if (has_rfx) {
    if (rfx_model_spec == "custom") {
      if (is.null(rfx_basis_train)) {
        stop(
          "A user-provided basis (`rfx_basis_train`) must be provided when the random effects model spec is 'custom'"
        )
      }
      has_basis_rfx <- TRUE
      num_basis_rfx <- ncol(rfx_basis_train)
    } else if (rfx_model_spec == "intercept_only") {
      rfx_basis_train <- matrix(
        rep(1, nrow(X_train)),
        nrow = nrow(X_train),
        ncol = 1
      )
      has_basis_rfx <- TRUE
      num_basis_rfx <- 1
    } else if (rfx_model_spec == "intercept_plus_treatment") {
      rfx_basis_train <- cbind(
        rep(1, nrow(X_train)),
        Z_train
      )
      has_basis_rfx <- TRUE
      num_basis_rfx <- 1 + ncol(Z_train)
    }
    num_rfx_groups <- length(unique(rfx_group_ids_train))
    num_rfx_components <- ncol(rfx_basis_train)
    if (num_rfx_groups == 1) {
      warning(
        "Only one group was provided for random effect sampling, so the random effects model is likely overkill"
      )
    }
  }
  if (has_rfx_test) {
    if (rfx_model_spec == "custom") {
      if (is.null(rfx_basis_test)) {
        stop(
          "A user-provided basis (`rfx_basis_test`) must be provided when the random effects model spec is 'custom'"
        )
      }
    } else if (rfx_model_spec == "intercept_only") {
      rfx_basis_test <- matrix(
        rep(1, nrow(X_test)),
        nrow = nrow(X_test),
        ncol = 1
      )
    } else if (rfx_model_spec == "intercept_plus_treatment") {
      rfx_basis_test <- cbind(
        rep(1, nrow(X_test)),
        Z_test
      )
    }
  }

  # Random effects covariance prior
  if (has_rfx) {
    if (is.null(rfx_prior_var)) {
      rfx_prior_var <- rep(1, ncol(rfx_basis_train))
    } else {
      if ((!is.integer(rfx_prior_var)) && (!is.numeric(rfx_prior_var))) {
        stop("rfx_prior_var must be a numeric vector")
      }
      if (length(rfx_prior_var) != ncol(rfx_basis_train)) {
        stop("length(rfx_prior_var) must equal ncol(rfx_basis_train)")
      }
    }
  }

  # Check that number of samples are all nonnegative
  stopifnot(num_gfr >= 0)
  stopifnot(num_burnin >= 0)
  stopifnot(num_mcmc >= 0)

  # Determine whether a test set is provided
  has_test = !is.null(X_test)

  # Convert y_train to numeric vector if not already converted
  if (!is.null(dim(y_train))) {
    y_train <- as.matrix(y_train)
  }

  # Check whether treatment is binary (specifically 0-1 binary)
  binary_treatment <- length(unique(Z_train)) == 2
  if (binary_treatment) {
    unique_treatments <- sort(unique(Z_train))
    if (!(all(unique_treatments == c(0, 1)))) binary_treatment <- FALSE
  }

  # Adaptive coding will be ignored for continuous / ordered categorical treatments
  if ((!binary_treatment) && (adaptive_coding)) {
    adaptive_coding <- FALSE
  }

  # Check if propensity_covariate is one of the required inputs
  if (!(propensity_covariate %in% c("mu", "tau", "both", "none"))) {
    stop(
      "propensity_covariate must equal one of 'none', 'mu', 'tau', or 'both'"
    )
  }

  # Estimate if pre-estimated propensity score is not provided
  internal_propensity_model <- FALSE
  if ((is.null(propensity_train)) && (propensity_covariate != "none")) {
    internal_propensity_model <- TRUE
    # Estimate using the last of several iterations of GFR BART
    num_burnin <- 10
    num_total <- 50
    bart_model_propensity <- bart(
      X_train = X_train,
      y_train = as.numeric(Z_train),
      X_test = X_test_raw,
      num_gfr = num_total,
      num_burnin = 0,
      num_mcmc = 0
    )
    propensity_train <- rowMeans(bart_model_propensity$y_hat_train[,
      (num_burnin + 1):num_total
    ])
    if ((is.null(dim(propensity_train))) && (!is.null(propensity_train))) {
      propensity_train <- as.matrix(propensity_train)
    }
    if (has_test) {
      propensity_test <- rowMeans(bart_model_propensity$y_hat_test[,
        (num_burnin + 1):num_total
      ])
      if ((is.null(dim(propensity_test))) && (!is.null(propensity_test))) {
        propensity_test <- as.matrix(propensity_test)
      }
    }
  }

  if (has_test) {
    if (is.null(propensity_test)) {
      stop(
        "Propensity score must be provided for the test set if provided for the training set"
      )
    }
  }

  # Update feature_types and covariates
  feature_types <- as.integer(feature_types)
  if (propensity_covariate != "none") {
    feature_types <- as.integer(c(
      feature_types,
      rep(0, ncol(propensity_train))
    ))
    X_train <- cbind(X_train, propensity_train)
    if (propensity_covariate == "mu") {
      variable_weights_mu <- c(
        variable_weights_mu,
        rep(1. / num_cov_orig, ncol(propensity_train))
      )
      variable_weights_tau <- c(
        variable_weights_tau,
        rep(0, ncol(propensity_train))
      )
      if (include_variance_forest) {
        variable_weights_variance <- c(
          variable_weights_variance,
          rep(0, ncol(propensity_train))
        )
      }
    } else if (propensity_covariate == "tau") {
      variable_weights_mu <- c(
        variable_weights_mu,
        rep(0, ncol(propensity_train))
      )
      variable_weights_tau <- c(
        variable_weights_tau,
        rep(1. / num_cov_orig, ncol(propensity_train))
      )
      if (include_variance_forest) {
        variable_weights_variance <- c(
          variable_weights_variance,
          rep(0, ncol(propensity_train))
        )
      }
    } else if (propensity_covariate == "both") {
      variable_weights_mu <- c(
        variable_weights_mu,
        rep(1. / num_cov_orig, ncol(propensity_train))
      )
      variable_weights_tau <- c(
        variable_weights_tau,
        rep(1. / num_cov_orig, ncol(propensity_train))
      )
      if (include_variance_forest) {
        variable_weights_variance <- c(
          variable_weights_variance,
          rep(0, ncol(propensity_train))
        )
      }
    }
    if (has_test) X_test <- cbind(X_test, propensity_test)
  }

  # Renormalize variable weights
  variable_weights_mu <- variable_weights_mu / sum(variable_weights_mu)
  variable_weights_tau <- variable_weights_tau / sum(variable_weights_tau)
  if (include_variance_forest) {
    variable_weights_variance <- variable_weights_variance /
      sum(variable_weights_variance)
  }

  # Set num_features_subsample to default, ncol(X_train), if not already set
  if (is.null(num_features_subsample_mu)) {
    num_features_subsample_mu <- ncol(X_train)
  }
  if (is.null(num_features_subsample_tau)) {
    num_features_subsample_tau <- ncol(X_train)
  }
  if (is.null(num_features_subsample_variance)) {
    num_features_subsample_variance <- ncol(X_train)
  }

  # Preliminary runtime checks for probit link
  if (probit_outcome_model) {
    if (!(length(unique(y_train)) == 2)) {
      stop(
        "You specified a probit outcome model, but supplied an outcome with more than 2 unique values"
      )
    }
    unique_outcomes <- sort(unique(y_train))
    if (!(all(unique_outcomes == c(0, 1)))) {
      stop(
        "You specified a probit outcome model, but supplied an outcome with 2 unique values other than 0 and 1"
      )
    }
    if (include_variance_forest) {
      stop("We do not support heteroskedasticity with a probit link")
    }
    if (sample_sigma2_global) {
      warning(
        "Global error variance will not be sampled with a probit link as it is fixed at 1"
      )
      sample_sigma2_global <- F
    }
  }

  # Runtime checks for variance forest
  if (include_variance_forest) {
    if (sample_sigma2_global) {
      warning(
        "Global error variance will not be sampled with a heteroskedasticity"
      )
      sample_sigma2_global <- F
    }
  }

  # Handle standardization, prior calibration, and initialization of forest
  # differently for binary and continuous outcomes
  if (probit_outcome_model) {
    # Compute a probit-scale offset and fix scale to 1
    y_bar_train <- qnorm(mean(y_train))
    y_std_train <- 1

    # Set a pseudo outcome by subtracting mean(y_train) from y_train
    resid_train <- y_train - mean(y_train)

    # Set initial value for the mu forest
    init_mu <- 0.0

    # Calibrate priors for global sigma^2 and sigma2_leaf_mu / sigma2_leaf_tau
    # Set sigma2_init to 1, ignoring any defaults provided
    sigma2_init <- 1.0
    # Skip variance_forest_init, since variance forests are not supported with probit link
    if (is.null(b_leaf_mu)) {
      b_leaf_mu <- 1 / num_trees_mu
    }
    if (is.null(b_leaf_tau)) {
      b_leaf_tau <- 1 / (2 * num_trees_tau)
    }
    if (is.null(sigma2_leaf_mu)) {
      sigma2_leaf_mu <- 2 / (num_trees_mu)
      current_leaf_scale_mu <- as.matrix(sigma2_leaf_mu)
    } else {
      if (!is.matrix(sigma2_leaf_mu)) {
        current_leaf_scale_mu <- as.matrix(sigma2_leaf_mu)
      } else {
        current_leaf_scale_mu <- sigma2_leaf_mu
      }
    }
    if (is.null(sigma2_leaf_tau)) {
      # Calibrate prior so that P(abs(tau(X)) < delta_max / dnorm(0)) = p
      # Use p = 0.9 as an internal default rather than adding another
      # user-facing "parameter" of the binary outcome BCF prior.
      # Can be overriden by specifying `sigma2_leaf_init` in
      # treatment_effect_forest_params.
      p <- 0.6827
      q_quantile <- qnorm((p + 1) / 2)
      sigma2_leaf_tau <- ((delta_max / (q_quantile * dnorm(0)))^2) /
        num_trees_tau
      current_leaf_scale_tau <- as.matrix(diag(
        sigma2_leaf_tau,
        ncol(Z_train)
      ))
    } else {
      if (!is.matrix(sigma2_leaf_tau)) {
        current_leaf_scale_tau <- as.matrix(diag(
          sigma2_leaf_tau,
          ncol(Z_train)
        ))
      } else {
        if (ncol(sigma2_leaf_tau) != ncol(Z_train)) {
          stop(
            "sigma2_leaf_init for the tau forest must have the same number of columns / rows as columns in the Z_train matrix"
          )
        }
        if (nrow(sigma2_leaf_tau) != ncol(Z_train)) {
          stop(
            "sigma2_leaf_init for the tau forest must have the same number of columns / rows as columns in the Z_train matrix"
          )
        }
        current_leaf_scale_tau <- sigma2_leaf_tau
      }
    }
    current_sigma2 <- sigma2_init
  } else {
    # Only standardize if user requested
    if (standardize) {
      y_bar_train <- mean(y_train)
      y_std_train <- sd(y_train)
    } else {
      y_bar_train <- 0
      y_std_train <- 1
    }

    # Compute standardized outcome
    resid_train <- (y_train - y_bar_train) / y_std_train

    # Set initial value for the mu forest
    init_mu <- mean(resid_train)

    # Calibrate priors for global sigma^2 and sigma2_leaf_mu / sigma2_leaf_tau
    if (is.null(sigma2_init)) {
      sigma2_init <- 1.0 * var(resid_train)
    }
    if (is.null(variance_forest_init)) {
      variance_forest_init <- 1.0 * var(resid_train)
    }
    if (is.null(b_leaf_mu)) {
      b_leaf_mu <- var(resid_train) / (num_trees_mu)
    }
    if (is.null(b_leaf_tau)) {
      b_leaf_tau <- var(resid_train) / (2 * num_trees_tau)
    }
    if (is.null(sigma2_leaf_mu)) {
      sigma2_leaf_mu <- 2.0 * var(resid_train) / (num_trees_mu)
      current_leaf_scale_mu <- as.matrix(sigma2_leaf_mu)
    } else {
      if (!is.matrix(sigma2_leaf_mu)) {
        current_leaf_scale_mu <- as.matrix(sigma2_leaf_mu)
      } else {
        current_leaf_scale_mu <- sigma2_leaf_mu
      }
    }
    if (is.null(sigma2_leaf_tau)) {
      sigma2_leaf_tau <- var(resid_train) / (num_trees_tau)
      current_leaf_scale_tau <- as.matrix(diag(
        sigma2_leaf_tau,
        ncol(Z_train)
      ))
    } else {
      if (!is.matrix(sigma2_leaf_tau)) {
        current_leaf_scale_tau <- as.matrix(diag(
          sigma2_leaf_tau,
          ncol(Z_train)
        ))
      } else {
        if (ncol(sigma2_leaf_tau) != ncol(Z_train)) {
          stop(
            "sigma2_leaf_init for the tau forest must have the same number of columns / rows as columns in the Z_train matrix"
          )
        }
        if (nrow(sigma2_leaf_tau) != ncol(Z_train)) {
          stop(
            "sigma2_leaf_init for the tau forest must have the same number of columns / rows as columns in the Z_train matrix"
          )
        }
        current_leaf_scale_tau <- sigma2_leaf_tau
      }
    }
    current_sigma2 <- sigma2_init
  }

  # Set mu and tau leaf models / dimensions
  leaf_model_mu_forest <- 0
  leaf_dimension_mu_forest <- 1
  if (has_multivariate_treatment) {
    leaf_model_tau_forest <- 2
    leaf_dimension_tau_forest <- ncol(Z_train)
  } else {
    leaf_model_tau_forest <- 1
    leaf_dimension_tau_forest <- 1
  }

  # Set variance leaf model type (currently only one option)
  leaf_model_variance_forest <- 3
  leaf_dimension_variance_forest <- 1

  # Random effects prior parameters
  if (has_rfx) {
    # Prior parameters
    if (is.null(rfx_working_parameter_prior_mean)) {
      if (num_rfx_components == 1) {
        alpha_init <- c(0)
      } else if (num_rfx_components > 1) {
        alpha_init <- rep(0, num_rfx_components)
      } else {
        stop("There must be at least 1 random effect component")
      }
    } else {
      alpha_init <- expand_dims_1d(
        rfx_working_parameter_prior_mean,
        num_rfx_components
      )
    }

    if (is.null(rfx_group_parameter_prior_mean)) {
      xi_init <- matrix(
        rep(alpha_init, num_rfx_groups),
        num_rfx_components,
        num_rfx_groups
      )
    } else {
      xi_init <- expand_dims_2d(
        rfx_group_parameter_prior_mean,
        num_rfx_components,
        num_rfx_groups
      )
    }

    if (is.null(rfx_working_parameter_prior_cov)) {
      sigma_alpha_init <- diag(1, num_rfx_components, num_rfx_components)
    } else {
      sigma_alpha_init <- expand_dims_2d_diag(
        rfx_working_parameter_prior_cov,
        num_rfx_components
      )
    }

    if (is.null(rfx_group_parameter_prior_cov)) {
      sigma_xi_init <- diag(1, num_rfx_components, num_rfx_components)
    } else {
      sigma_xi_init <- expand_dims_2d_diag(
        rfx_group_parameter_prior_cov,
        num_rfx_components
      )
    }

    sigma_xi_shape <- rfx_variance_prior_shape
    sigma_xi_scale <- rfx_variance_prior_scale
  }

  # Random effects data structure and storage container
  if (has_rfx) {
    rfx_dataset_train <- createRandomEffectsDataset(
      rfx_group_ids_train,
      rfx_basis_train
    )
    rfx_tracker_train <- createRandomEffectsTracker(rfx_group_ids_train)
    rfx_model <- createRandomEffectsModel(
      num_rfx_components,
      num_rfx_groups
    )
    rfx_model$set_working_parameter(alpha_init)
    rfx_model$set_group_parameters(xi_init)
    rfx_model$set_working_parameter_cov(sigma_alpha_init)
    rfx_model$set_group_parameter_cov(sigma_xi_init)
    rfx_model$set_variance_prior_shape(sigma_xi_shape)
    rfx_model$set_variance_prior_scale(sigma_xi_scale)
    rfx_samples <- createRandomEffectSamples(
      num_rfx_components,
      num_rfx_groups,
      rfx_tracker_train
    )
  }

  # Container of variance parameter samples
  num_actual_mcmc_iter <- num_mcmc * keep_every
  num_samples <- num_gfr + num_burnin + num_actual_mcmc_iter
  # Delete GFR samples from these containers after the fact if desired
  # num_retained_samples <- ifelse(keep_gfr, num_gfr, 0) + ifelse(keep_burnin, num_burnin, 0) + num_mcmc
  num_retained_samples <- num_gfr +
    ifelse(keep_burnin, num_burnin, 0) +
    num_mcmc * num_chains
  if (sample_sigma2_global) {
    global_var_samples <- rep(NA, num_retained_samples)
  }
  if (sample_sigma2_leaf_mu) {
    leaf_scale_mu_samples <- rep(NA, num_retained_samples)
  }
  if (sample_sigma2_leaf_tau) {
    leaf_scale_tau_samples <- rep(NA, num_retained_samples)
  }
  muhat_train_raw <- matrix(NA_real_, nrow(X_train), num_retained_samples)
  if (include_variance_forest) {
    sigma2_x_train_raw <- matrix(
      NA_real_,
      nrow(X_train),
      num_retained_samples
    )
  }
  sample_counter <- 0

  # Prepare adaptive coding structure
  if (
    (!is.numeric(b_0)) ||
      (!is.numeric(b_1)) ||
      (length(b_0) > 1) ||
      (length(b_1) > 1)
  ) {
    stop("b_0 and b_1 must be single numeric values")
  }
  if (adaptive_coding) {
    b_0_samples <- rep(NA, num_retained_samples)
    b_1_samples <- rep(NA, num_retained_samples)
    current_b_0 <- b_0
    current_b_1 <- b_1
    tau_basis_train <- (1 - Z_train) * current_b_0 + Z_train * current_b_1
    if (has_test) {
      tau_basis_test <- (1 - Z_test) * current_b_0 + Z_test * current_b_1
    }
  } else {
    tau_basis_train <- Z_train
    if (has_test) tau_basis_test <- Z_test
  }

  # Data
  forest_dataset_train <- createForestDataset(X_train, tau_basis_train)
  if (has_test) {
    forest_dataset_test <- createForestDataset(X_test, tau_basis_test)
  }
  outcome_train <- createOutcome(resid_train)

  # Random number generator (std::mt19937)
  if (is.null(random_seed)) {
    random_seed = sample(1:10000, 1, FALSE)
  }
  rng <- createCppRNG(random_seed)

  # Sampling data structures
  global_model_config <- createGlobalModelConfig(
    global_error_variance = current_sigma2
  )
  forest_model_config_mu <- createForestModelConfig(
    feature_types = feature_types,
    num_trees = num_trees_mu,
    num_features = ncol(X_train),
    num_observations = nrow(X_train),
    variable_weights = variable_weights_mu,
    leaf_dimension = leaf_dimension_mu_forest,
    alpha = alpha_mu,
    beta = beta_mu,
    min_samples_leaf = min_samples_leaf_mu,
    max_depth = max_depth_mu,
    leaf_model_type = leaf_model_mu_forest,
    leaf_model_scale = current_leaf_scale_mu,
    cutpoint_grid_size = cutpoint_grid_size,
    num_features_subsample = num_features_subsample_mu
  )
  forest_model_config_tau <- createForestModelConfig(
    feature_types = feature_types,
    num_trees = num_trees_tau,
    num_features = ncol(X_train),
    num_observations = nrow(X_train),
    variable_weights = variable_weights_tau,
    leaf_dimension = leaf_dimension_tau_forest,
    alpha = alpha_tau,
    beta = beta_tau,
    min_samples_leaf = min_samples_leaf_tau,
    max_depth = max_depth_tau,
    leaf_model_type = leaf_model_tau_forest,
    leaf_model_scale = current_leaf_scale_tau,
    cutpoint_grid_size = cutpoint_grid_size,
    num_features_subsample = num_features_subsample_tau
  )
  forest_model_mu <- createForestModel(
    forest_dataset_train,
    forest_model_config_mu,
    global_model_config
  )
  forest_model_tau <- createForestModel(
    forest_dataset_train,
    forest_model_config_tau,
    global_model_config
  )
  if (include_variance_forest) {
    forest_model_config_variance <- createForestModelConfig(
      feature_types = feature_types,
      num_trees = num_trees_variance,
      num_features = ncol(X_train),
      num_observations = nrow(X_train),
      variable_weights = variable_weights_variance,
      leaf_dimension = leaf_dimension_variance_forest,
      alpha = alpha_variance,
      beta = beta_variance,
      min_samples_leaf = min_samples_leaf_variance,
      max_depth = max_depth_variance,
      leaf_model_type = leaf_model_variance_forest,
      cutpoint_grid_size = cutpoint_grid_size,
      num_features_subsample = num_features_subsample_variance
    )
    forest_model_variance <- createForestModel(
      forest_dataset_train,
      forest_model_config_variance,
      global_model_config
    )
  }

  # Container of forest samples
  forest_samples_mu <- createForestSamples(num_trees_mu, 1, TRUE)
  forest_samples_tau <- createForestSamples(
    num_trees_tau,
    ncol(Z_train),
    FALSE
  )
  active_forest_mu <- createForest(num_trees_mu, 1, TRUE)
  active_forest_tau <- createForest(num_trees_tau, ncol(Z_train), FALSE)
  if (include_variance_forest) {
    forest_samples_variance <- createForestSamples(
      num_trees_variance,
      1,
      TRUE,
      TRUE
    )
    active_forest_variance <- createForest(
      num_trees_variance,
      1,
      TRUE,
      TRUE
    )
  }

  # Initialize the leaves of each tree in the prognostic forest
  active_forest_mu$prepare_for_sampler(
    forest_dataset_train,
    outcome_train,
    forest_model_mu,
    leaf_model_mu_forest,
    init_mu
  )
  active_forest_mu$adjust_residual(
    forest_dataset_train,
    outcome_train,
    forest_model_mu,
    FALSE,
    FALSE
  )

  # Initialize the leaves of each tree in the treatment effect forest
  init_tau <- rep(0., ncol(Z_train))
  active_forest_tau$prepare_for_sampler(
    forest_dataset_train,
    outcome_train,
    forest_model_tau,
    leaf_model_tau_forest,
    init_tau
  )
  active_forest_tau$adjust_residual(
    forest_dataset_train,
    outcome_train,
    forest_model_tau,
    TRUE,
    FALSE
  )

  # Initialize the leaves of each tree in the variance forest
  if (include_variance_forest) {
    active_forest_variance$prepare_for_sampler(
      forest_dataset_train,
      outcome_train,
      forest_model_variance,
      leaf_model_variance_forest,
      variance_forest_init
    )
  }

  # Run GFR (warm start) if specified
  if (num_gfr > 0) {
    for (i in 1:num_gfr) {
      # Keep all GFR samples at this stage -- remove from ForestSamples after MCMC
      # keep_sample <- ifelse(keep_gfr, TRUE, FALSE)
      keep_sample <- TRUE
      if (keep_sample) {
        sample_counter <- sample_counter + 1
      }
      # Print progress
      if (verbose) {
        if ((i %% 10 == 0) || (i == num_gfr)) {
          cat(
            "Sampling",
            i,
            "out of",
            num_gfr,
            "XBCF (grow-from-root) draws\n"
          )
        }
      }

      if (probit_outcome_model) {
        # Sample latent probit variable, z | -
        mu_forest_pred <- active_forest_mu$predict(forest_dataset_train)
        tau_forest_pred <- active_forest_tau$predict(
          forest_dataset_train
        )
        outcome_pred <- mu_forest_pred + tau_forest_pred
        if (has_rfx) {
          rfx_pred <- rfx_model$predict(
            rfx_dataset_train,
            rfx_tracker_train
          )
          outcome_pred <- outcome_pred + rfx_pred
        }
        mu0 <- outcome_pred[y_train == 0]
        mu1 <- outcome_pred[y_train == 1]
        u0 <- runif(sum(y_train == 0), 0, pnorm(0 - mu0))
        u1 <- runif(sum(y_train == 1), pnorm(0 - mu1), 1)
        resid_train[y_train == 0] <- mu0 + qnorm(u0)
        resid_train[y_train == 1] <- mu1 + qnorm(u1)

        # Update outcome
        outcome_train$update_data(resid_train - outcome_pred)
      }

      # Sample the prognostic forest
      forest_model_mu$sample_one_iteration(
        forest_dataset = forest_dataset_train,
        residual = outcome_train,
        forest_samples = forest_samples_mu,
        active_forest = active_forest_mu,
        rng = rng,
        forest_model_config = forest_model_config_mu,
        global_model_config = global_model_config,
        num_threads = num_threads,
        keep_forest = keep_sample,
        gfr = TRUE
      )

      # Cache train set predictions since they are already computed during sampling
      if (keep_sample) {
        muhat_train_raw[,
          sample_counter
        ] <- forest_model_mu$get_cached_forest_predictions()
      }

      # Sample variance parameters (if requested)
      if (sample_sigma2_global) {
        current_sigma2 <- sampleGlobalErrorVarianceOneIteration(
          outcome_train,
          forest_dataset_train,
          rng,
          a_global,
          b_global
        )
        global_model_config$update_global_error_variance(current_sigma2)
      }
      if (sample_sigma2_leaf_mu) {
        leaf_scale_mu_double <- sampleLeafVarianceOneIteration(
          active_forest_mu,
          rng,
          a_leaf_mu,
          b_leaf_mu
        )
        current_leaf_scale_mu <- as.matrix(leaf_scale_mu_double)
        if (keep_sample) {
          leaf_scale_mu_samples[
            sample_counter
          ] <- leaf_scale_mu_double
        }
        forest_model_config_mu$update_leaf_model_scale(
          current_leaf_scale_mu
        )
      }

      # Sample the treatment forest
      forest_model_tau$sample_one_iteration(
        forest_dataset = forest_dataset_train,
        residual = outcome_train,
        forest_samples = forest_samples_tau,
        active_forest = active_forest_tau,
        rng = rng,
        forest_model_config = forest_model_config_tau,
        global_model_config = global_model_config,
        num_threads = num_threads,
        keep_forest = keep_sample,
        gfr = TRUE
      )

      # Cannot cache train set predictions for tau because the cached predictions in the
      # tracking data structures are pre-multiplied by the basis (treatment)
      # ...

      # Sample coding parameters (if requested)
      if (adaptive_coding) {
        # Estimate mu(X) and tau(X) and compute y - mu(X)
        mu_x_raw_train <- active_forest_mu$predict_raw(
          forest_dataset_train
        )
        tau_x_raw_train <- active_forest_tau$predict_raw(
          forest_dataset_train
        )
        partial_resid_mu_train <- resid_train - mu_x_raw_train
        if (has_rfx) {
          rfx_preds_train <- rfx_model$predict(
            rfx_dataset_train,
            rfx_tracker_train
          )
          partial_resid_mu_train <- partial_resid_mu_train -
            rfx_preds_train
        }

        # Compute sufficient statistics for regression of y - mu(X) on [tau(X)(1-Z), tau(X)Z]
        s_tt0 <- sum(tau_x_raw_train * tau_x_raw_train * (Z_train == 0))
        s_tt1 <- sum(tau_x_raw_train * tau_x_raw_train * (Z_train == 1))
        s_ty0 <- sum(
          tau_x_raw_train * partial_resid_mu_train * (Z_train == 0)
        )
        s_ty1 <- sum(
          tau_x_raw_train * partial_resid_mu_train * (Z_train == 1)
        )

        # Sample b0 (coefficient on tau(X)(1-Z)) and b1 (coefficient on tau(X)Z)
        current_b_0 <- rnorm(
          1,
          (s_ty0 / (s_tt0 + 2 * current_sigma2)),
          sqrt(current_sigma2 / (s_tt0 + 2 * current_sigma2))
        )
        current_b_1 <- rnorm(
          1,
          (s_ty1 / (s_tt1 + 2 * current_sigma2)),
          sqrt(current_sigma2 / (s_tt1 + 2 * current_sigma2))
        )

        # Update basis for the leaf regression
        tau_basis_train <- (1 - Z_train) *
          current_b_0 +
          Z_train * current_b_1
        forest_dataset_train$update_basis(tau_basis_train)
        if (keep_sample) {
          b_0_samples[sample_counter] <- current_b_0
          b_1_samples[sample_counter] <- current_b_1
        }
        if (has_test) {
          tau_basis_test <- (1 - Z_test) *
            current_b_0 +
            Z_test * current_b_1
          forest_dataset_test$update_basis(tau_basis_test)
        }

        # Update leaf predictions and residual
        forest_model_tau$propagate_basis_update(
          forest_dataset_train,
          outcome_train,
          active_forest_tau
        )
      }

      # Sample variance parameters (if requested)
      if (include_variance_forest) {
        forest_model_variance$sample_one_iteration(
          forest_dataset = forest_dataset_train,
          residual = outcome_train,
          forest_samples = forest_samples_variance,
          active_forest = active_forest_variance,
          rng = rng,
          forest_model_config = forest_model_config_variance,
          global_model_config = global_model_config,
          num_threads = num_threads,
          keep_forest = keep_sample,
          gfr = TRUE
        )

        # Cache train set predictions since they are already computed during sampling
        if (keep_sample) {
          sigma2_x_train_raw[,
            sample_counter
          ] <- forest_model_variance$get_cached_forest_predictions()
        }
      }
      if (sample_sigma2_global) {
        current_sigma2 <- sampleGlobalErrorVarianceOneIteration(
          outcome_train,
          forest_dataset_train,
          rng,
          a_global,
          b_global
        )
        if (keep_sample) {
          global_var_samples[sample_counter] <- current_sigma2
        }
        global_model_config$update_global_error_variance(current_sigma2)
      }
      if (sample_sigma2_leaf_tau) {
        leaf_scale_tau_double <- sampleLeafVarianceOneIteration(
          active_forest_tau,
          rng,
          a_leaf_tau,
          b_leaf_tau
        )
        current_leaf_scale_tau <- as.matrix(leaf_scale_tau_double)
        if (keep_sample) {
          leaf_scale_tau_samples[
            sample_counter
          ] <- leaf_scale_tau_double
        }
        forest_model_config_mu$update_leaf_model_scale(
          current_leaf_scale_mu
        )
      }

      # Sample random effects parameters (if requested)
      if (has_rfx) {
        rfx_model$sample_random_effect(
          rfx_dataset_train,
          outcome_train,
          rfx_tracker_train,
          rfx_samples,
          keep_sample,
          current_sigma2,
          rng
        )
      }
    }
  }

  # Run MCMC
  if (num_burnin + num_mcmc > 0) {
    for (chain_num in 1:num_chains) {
      if (num_gfr > 0) {
        # Reset state of active_forest and forest_model based on a previous GFR sample
        forest_ind <- num_gfr - chain_num
        resetActiveForest(
          active_forest_mu,
          forest_samples_mu,
          forest_ind
        )
        resetForestModel(
          forest_model_mu,
          active_forest_mu,
          forest_dataset_train,
          outcome_train,
          TRUE
        )
        resetActiveForest(
          active_forest_tau,
          forest_samples_tau,
          forest_ind
        )
        resetForestModel(
          forest_model_tau,
          active_forest_tau,
          forest_dataset_train,
          outcome_train,
          TRUE
        )
        if (sample_sigma2_leaf_mu) {
          leaf_scale_mu_double <- leaf_scale_mu_samples[
            forest_ind + 1
          ]
          current_leaf_scale_mu <- as.matrix(leaf_scale_mu_double)
          forest_model_config_mu$update_leaf_model_scale(
            current_leaf_scale_mu
          )
        }
        if (sample_sigma2_leaf_tau) {
          leaf_scale_tau_double <- leaf_scale_tau_samples[
            forest_ind + 1
          ]
          current_leaf_scale_tau <- as.matrix(leaf_scale_tau_double)
          forest_model_config_tau$update_leaf_model_scale(
            current_leaf_scale_tau
          )
        }
        if (include_variance_forest) {
          resetActiveForest(
            active_forest_variance,
            forest_samples_variance,
            forest_ind
          )
          resetForestModel(
            forest_model_variance,
            active_forest_variance,
            forest_dataset_train,
            outcome_train,
            FALSE
          )
        }
        if (has_rfx) {
          resetRandomEffectsModel(
            rfx_model,
            rfx_samples,
            forest_ind,
            sigma_alpha_init
          )
          resetRandomEffectsTracker(
            rfx_tracker_train,
            rfx_model,
            rfx_dataset_train,
            outcome_train,
            rfx_samples
          )
        }
        if (adaptive_coding) {
          current_b_1 <- b_1_samples[forest_ind + 1]
          current_b_0 <- b_0_samples[forest_ind + 1]
          tau_basis_train <- (1 - Z_train) *
            current_b_0 +
            Z_train * current_b_1
          forest_dataset_train$update_basis(tau_basis_train)
          if (has_test) {
            tau_basis_test <- (1 - Z_test) *
              current_b_0 +
              Z_test * current_b_1
            forest_dataset_test$update_basis(tau_basis_test)
          }
          forest_model_tau$propagate_basis_update(
            forest_dataset_train,
            outcome_train,
            active_forest_tau
          )
        }
        if (sample_sigma2_global) {
          current_sigma2 <- global_var_samples[forest_ind + 1]
          global_model_config$update_global_error_variance(
            current_sigma2
          )
        }
      } else if (has_prev_model) {
        resetActiveForest(
          active_forest_mu,
          previous_forest_samples_mu,
          previous_model_warmstart_sample_num - 1
        )
        resetForestModel(
          forest_model_mu,
          active_forest_mu,
          forest_dataset_train,
          outcome_train,
          TRUE
        )
        resetActiveForest(
          active_forest_tau,
          previous_forest_samples_tau,
          previous_model_warmstart_sample_num - 1
        )
        resetForestModel(
          forest_model_tau,
          active_forest_tau,
          forest_dataset_train,
          outcome_train,
          TRUE
        )
        if (include_variance_forest) {
          resetActiveForest(
            active_forest_variance,
            previous_forest_samples_variance,
            previous_model_warmstart_sample_num - 1
          )
          resetForestModel(
            forest_model_variance,
            active_forest_variance,
            forest_dataset_train,
            outcome_train,
            FALSE
          )
        }
        if (
          sample_sigma2_leaf_mu &&
            (!is.null(previous_leaf_var_mu_samples))
        ) {
          leaf_scale_mu_double <- previous_leaf_var_mu_samples[
            previous_model_warmstart_sample_num
          ]
          current_leaf_scale_mu <- as.matrix(leaf_scale_mu_double)
          forest_model_config_mu$update_leaf_model_scale(
            current_leaf_scale_mu
          )
        }
        if (
          sample_sigma2_leaf_tau &&
            (!is.null(previous_leaf_var_tau_samples))
        ) {
          leaf_scale_tau_double <- previous_leaf_var_tau_samples[
            previous_model_warmstart_sample_num
          ]
          current_leaf_scale_tau <- as.matrix(leaf_scale_tau_double)
          forest_model_config_tau$update_leaf_model_scale(
            current_leaf_scale_tau
          )
        }
        if (adaptive_coding) {
          if (!is.null(previous_b_1_samples)) {
            current_b_1 <- previous_b_1_samples[
              previous_model_warmstart_sample_num
            ]
          }
          if (!is.null(previous_b_0_samples)) {
            current_b_0 <- previous_b_0_samples[
              previous_model_warmstart_sample_num
            ]
          }
          tau_basis_train <- (1 - Z_train) *
            current_b_0 +
            Z_train * current_b_1
          forest_dataset_train$update_basis(tau_basis_train)
          if (has_test) {
            tau_basis_test <- (1 - Z_test) *
              current_b_0 +
              Z_test * current_b_1
            forest_dataset_test$update_basis(tau_basis_test)
          }
          forest_model_tau$propagate_basis_update(
            forest_dataset_train,
            outcome_train,
            active_forest_tau
          )
        }
        if (has_rfx) {
          if (is.null(previous_rfx_samples)) {
            warning(
              "`previous_model_json` did not have any random effects samples, so the RFX sampler will be run from scratch while the forests and any other parameters are warm started"
            )
            rootResetRandomEffectsModel(
              rfx_model,
              alpha_init,
              xi_init,
              sigma_alpha_init,
              sigma_xi_init,
              sigma_xi_shape,
              sigma_xi_scale
            )
            rootResetRandomEffectsTracker(
              rfx_tracker_train,
              rfx_model,
              rfx_dataset_train,
              outcome_train
            )
          } else {
            resetRandomEffectsModel(
              rfx_model,
              previous_rfx_samples,
              previous_model_warmstart_sample_num - 1,
              sigma_alpha_init
            )
            resetRandomEffectsTracker(
              rfx_tracker_train,
              rfx_model,
              rfx_dataset_train,
              outcome_train,
              rfx_samples
            )
          }
        }
        if (sample_sigma2_global) {
          if (!is.null(previous_global_var_samples)) {
            current_sigma2 <- previous_global_var_samples[
              previous_model_warmstart_sample_num
            ]
          }
          global_model_config$update_global_error_variance(
            current_sigma2
          )
        }
      } else {
        resetActiveForest(active_forest_mu)
        active_forest_mu$set_root_leaves(init_mu / num_trees_mu)
        resetForestModel(
          forest_model_mu,
          active_forest_mu,
          forest_dataset_train,
          outcome_train,
          TRUE
        )
        resetActiveForest(active_forest_tau)
        active_forest_tau$set_root_leaves(init_tau / num_trees_tau)
        resetForestModel(
          forest_model_tau,
          active_forest_tau,
          forest_dataset_train,
          outcome_train,
          TRUE
        )
        if (sample_sigma2_leaf_mu) {
          current_leaf_scale_mu <- as.matrix(sigma2_leaf_mu)
          forest_model_config_mu$update_leaf_model_scale(
            current_leaf_scale_mu
          )
        }
        if (sample_sigma2_leaf_tau) {
          current_leaf_scale_tau <- as.matrix(sigma2_leaf_tau)
          forest_model_config_tau$update_leaf_model_scale(
            current_leaf_scale_tau
          )
        }
        if (include_variance_forest) {
          resetActiveForest(active_forest_variance)
          active_forest_variance$set_root_leaves(
            log(variance_forest_init) / num_trees_variance
          )
          resetForestModel(
            forest_model_variance,
            active_forest_variance,
            forest_dataset_train,
            outcome_train,
            FALSE
          )
        }
        if (has_rfx) {
          rootResetRandomEffectsModel(
            rfx_model,
            alpha_init,
            xi_init,
            sigma_alpha_init,
            sigma_xi_init,
            sigma_xi_shape,
            sigma_xi_scale
          )
          rootResetRandomEffectsTracker(
            rfx_tracker_train,
            rfx_model,
            rfx_dataset_train,
            outcome_train
          )
        }
        if (adaptive_coding) {
          current_b_1 <- b_1
          current_b_0 <- b_0
          tau_basis_train <- (1 - Z_train) *
            current_b_0 +
            Z_train * current_b_1
          forest_dataset_train$update_basis(tau_basis_train)
          if (has_test) {
            tau_basis_test <- (1 - Z_test) *
              current_b_0 +
              Z_test * current_b_1
            forest_dataset_test$update_basis(tau_basis_test)
          }
          forest_model_tau$propagate_basis_update(
            forest_dataset_train,
            outcome_train,
            active_forest_tau
          )
        }
        if (sample_sigma2_global) {
          current_sigma2 <- sigma2_init
          global_model_config$update_global_error_variance(
            current_sigma2
          )
        }
      }
      for (i in (num_gfr + 1):num_samples) {
        is_mcmc <- i > (num_gfr + num_burnin)
        if (is_mcmc) {
          mcmc_counter <- i - (num_gfr + num_burnin)
          if (mcmc_counter %% keep_every == 0) {
            keep_sample <- TRUE
          } else {
            keep_sample <- FALSE
          }
        } else {
          if (keep_burnin) {
            keep_sample <- TRUE
          } else {
            keep_sample <- FALSE
          }
        }
        if (keep_sample) {
          sample_counter <- sample_counter + 1
        }
        # Print progress
        if (verbose) {
          if (num_burnin > 0) {
            if (
              ((i - num_gfr) %% 100 == 0) ||
                ((i - num_gfr) == num_burnin)
            ) {
              cat(
                "Sampling",
                i - num_gfr,
                "out of",
                num_gfr,
                "BCF burn-in draws\n"
              )
            }
          }
          if (num_mcmc > 0) {
            if (
              ((i - num_gfr - num_burnin) %% 100 == 0) ||
                (i == num_samples)
            ) {
              cat(
                "Sampling",
                i - num_burnin - num_gfr,
                "out of",
                num_mcmc,
                "BCF MCMC draws\n"
              )
            }
          }
        }

        if (probit_outcome_model) {
          # Sample latent probit variable, z | -
          mu_forest_pred <- active_forest_mu$predict(
            forest_dataset_train
          )
          tau_forest_pred <- active_forest_tau$predict(
            forest_dataset_train
          )
          outcome_pred <- mu_forest_pred + tau_forest_pred
          if (has_rfx) {
            rfx_pred <- rfx_model$predict(
              rfx_dataset_train,
              rfx_tracker_train
            )
            outcome_pred <- outcome_pred + rfx_pred
          }
          mu0 <- outcome_pred[y_train == 0]
          mu1 <- outcome_pred[y_train == 1]
          u0 <- runif(sum(y_train == 0), 0, pnorm(0 - mu0))
          u1 <- runif(sum(y_train == 1), pnorm(0 - mu1), 1)
          resid_train[y_train == 0] <- mu0 + qnorm(u0)
          resid_train[y_train == 1] <- mu1 + qnorm(u1)

          # Update outcome
          outcome_train$update_data(resid_train - outcome_pred)
        }

        # Sample the prognostic forest
        forest_model_mu$sample_one_iteration(
          forest_dataset = forest_dataset_train,
          residual = outcome_train,
          forest_samples = forest_samples_mu,
          active_forest = active_forest_mu,
          rng = rng,
          forest_model_config = forest_model_config_mu,
          global_model_config = global_model_config,
          num_threads = num_threads,
          keep_forest = keep_sample,
          gfr = FALSE
        )

        # Cache train set predictions since they are already computed during sampling
        if (keep_sample) {
          muhat_train_raw[,
            sample_counter
          ] <- forest_model_mu$get_cached_forest_predictions()
        }

        # Sample variance parameters (if requested)
        if (sample_sigma2_global) {
          current_sigma2 <- sampleGlobalErrorVarianceOneIteration(
            outcome_train,
            forest_dataset_train,
            rng,
            a_global,
            b_global
          )
          global_model_config$update_global_error_variance(
            current_sigma2
          )
        }
        if (sample_sigma2_leaf_mu) {
          leaf_scale_mu_double <- sampleLeafVarianceOneIteration(
            active_forest_mu,
            rng,
            a_leaf_mu,
            b_leaf_mu
          )
          current_leaf_scale_mu <- as.matrix(leaf_scale_mu_double)
          if (keep_sample) {
            leaf_scale_mu_samples[
              sample_counter
            ] <- leaf_scale_mu_double
          }
          forest_model_config_mu$update_leaf_model_scale(
            current_leaf_scale_mu
          )
        }

        # Sample the treatment forest
        forest_model_tau$sample_one_iteration(
          forest_dataset = forest_dataset_train,
          residual = outcome_train,
          forest_samples = forest_samples_tau,
          active_forest = active_forest_tau,
          rng = rng,
          forest_model_config = forest_model_config_tau,
          global_model_config = global_model_config,
          num_threads = num_threads,
          keep_forest = keep_sample,
          gfr = FALSE
        )

        # Cannot cache train set predictions for tau because the cached predictions in the
        # tracking data structures are pre-multiplied by the basis (treatment)
        # ...

        # Sample coding parameters (if requested)
        if (adaptive_coding) {
          # Estimate mu(X) and tau(X) and compute y - mu(X)
          mu_x_raw_train <- active_forest_mu$predict_raw(
            forest_dataset_train
          )
          tau_x_raw_train <- active_forest_tau$predict_raw(
            forest_dataset_train
          )
          partial_resid_mu_train <- resid_train - mu_x_raw_train
          if (has_rfx) {
            rfx_preds_train <- rfx_model$predict(
              rfx_dataset_train,
              rfx_tracker_train
            )
            partial_resid_mu_train <- partial_resid_mu_train -
              rfx_preds_train
          }

          # Compute sufficient statistics for regression of y - mu(X) on [tau(X)(1-Z), tau(X)Z]
          s_tt0 <- sum(
            tau_x_raw_train * tau_x_raw_train * (Z_train == 0)
          )
          s_tt1 <- sum(
            tau_x_raw_train * tau_x_raw_train * (Z_train == 1)
          )
          s_ty0 <- sum(
            tau_x_raw_train *
              partial_resid_mu_train *
              (Z_train == 0)
          )
          s_ty1 <- sum(
            tau_x_raw_train *
              partial_resid_mu_train *
              (Z_train == 1)
          )

          # Sample b0 (coefficient on tau(X)(1-Z)) and b1 (coefficient on tau(X)Z)
          current_b_0 <- rnorm(
            1,
            (s_ty0 / (s_tt0 + 2 * current_sigma2)),
            sqrt(current_sigma2 / (s_tt0 + 2 * current_sigma2))
          )
          current_b_1 <- rnorm(
            1,
            (s_ty1 / (s_tt1 + 2 * current_sigma2)),
            sqrt(current_sigma2 / (s_tt1 + 2 * current_sigma2))
          )

          # Update basis for the leaf regression
          tau_basis_train <- (1 - Z_train) *
            current_b_0 +
            Z_train * current_b_1
          forest_dataset_train$update_basis(tau_basis_train)
          if (keep_sample) {
            b_0_samples[sample_counter] <- current_b_0
            b_1_samples[sample_counter] <- current_b_1
          }
          if (has_test) {
            tau_basis_test <- (1 - Z_test) *
              current_b_0 +
              Z_test * current_b_1
            forest_dataset_test$update_basis(tau_basis_test)
          }

          # Update leaf predictions and residual
          forest_model_tau$propagate_basis_update(
            forest_dataset_train,
            outcome_train,
            active_forest_tau
          )
        }

        # Sample variance parameters (if requested)
        if (include_variance_forest) {
          forest_model_variance$sample_one_iteration(
            forest_dataset = forest_dataset_train,
            residual = outcome_train,
            forest_samples = forest_samples_variance,
            active_forest = active_forest_variance,
            rng = rng,
            forest_model_config = forest_model_config_variance,
            global_model_config = global_model_config,
            num_threads = num_threads,
            keep_forest = keep_sample,
            gfr = FALSE
          )

          # Cache train set predictions since they are already computed during sampling
          if (keep_sample) {
            sigma2_x_train_raw[,
              sample_counter
            ] <- forest_model_variance$get_cached_forest_predictions()
          }
        }
        if (sample_sigma2_global) {
          current_sigma2 <- sampleGlobalErrorVarianceOneIteration(
            outcome_train,
            forest_dataset_train,
            rng,
            a_global,
            b_global
          )
          if (keep_sample) {
            global_var_samples[sample_counter] <- current_sigma2
          }
          global_model_config$update_global_error_variance(
            current_sigma2
          )
        }
        if (sample_sigma2_leaf_tau) {
          leaf_scale_tau_double <- sampleLeafVarianceOneIteration(
            active_forest_tau,
            rng,
            a_leaf_tau,
            b_leaf_tau
          )
          current_leaf_scale_tau <- as.matrix(leaf_scale_tau_double)
          if (keep_sample) {
            leaf_scale_tau_samples[
              sample_counter
            ] <- leaf_scale_tau_double
          }
          forest_model_config_tau$update_leaf_model_scale(
            current_leaf_scale_tau
          )
        }

        # Sample random effects parameters (if requested)
        if (has_rfx) {
          rfx_model$sample_random_effect(
            rfx_dataset_train,
            outcome_train,
            rfx_tracker_train,
            rfx_samples,
            keep_sample,
            current_sigma2,
            rng
          )
        }
      }
    }
  }

  # Remove GFR samples if they are not to be retained
  if ((!keep_gfr) && (num_gfr > 0)) {
    for (i in 1:num_gfr) {
      forest_samples_mu$delete_sample(0)
      forest_samples_tau$delete_sample(0)
      if (include_variance_forest) {
        forest_samples_variance$delete_sample(0)
      }
      if (has_rfx) {
        rfx_samples$delete_sample(0)
      }
    }
    if (sample_sigma2_global) {
      global_var_samples <- global_var_samples[
        (num_gfr + 1):length(global_var_samples)
      ]
    }
    if (sample_sigma2_leaf_mu) {
      leaf_scale_mu_samples <- leaf_scale_mu_samples[
        (num_gfr + 1):length(leaf_scale_mu_samples)
      ]
    }
    if (sample_sigma2_leaf_tau) {
      leaf_scale_tau_samples <- leaf_scale_tau_samples[
        (num_gfr + 1):length(leaf_scale_tau_samples)
      ]
    }
    if (adaptive_coding) {
      b_1_samples <- b_1_samples[(num_gfr + 1):length(b_1_samples)]
      b_0_samples <- b_0_samples[(num_gfr + 1):length(b_0_samples)]
    }
    muhat_train_raw <- muhat_train_raw[,
      (num_gfr + 1):ncol(muhat_train_raw)
    ]
    if (include_variance_forest) {
      sigma2_x_train_raw <- sigma2_x_train_raw[,
        (num_gfr + 1):ncol(sigma2_x_train_raw)
      ]
    }
    num_retained_samples <- num_retained_samples - num_gfr
  }

  # Forest predictions
  mu_hat_train <- muhat_train_raw * y_std_train + y_bar_train
  if (adaptive_coding) {
    tau_hat_train_raw <- forest_samples_tau$predict_raw(
      forest_dataset_train
    )
    tau_hat_train <- t(t(tau_hat_train_raw) * (b_1_samples - b_0_samples)) *
      y_std_train
  } else {
    tau_hat_train <- forest_samples_tau$predict_raw(forest_dataset_train) *
      y_std_train
  }
  if (has_multivariate_treatment) {
    tau_train_dim <- dim(tau_hat_train)
    tau_num_obs <- tau_train_dim[1]
    tau_num_samples <- tau_train_dim[3]
    treatment_term_train <- matrix(
      NA_real_,
      nrow = tau_num_obs,
      tau_num_samples
    )
    for (i in 1:nrow(Z_train)) {
      treatment_term_train[i, ] <- colSums(
        tau_hat_train[i, , ] * Z_train[i, ]
      )
    }
  } else {
    treatment_term_train <- tau_hat_train * as.numeric(Z_train)
  }
  y_hat_train <- mu_hat_train + treatment_term_train
  if (has_test) {
    mu_hat_test <- forest_samples_mu$predict(forest_dataset_test) *
      y_std_train +
      y_bar_train
    if (adaptive_coding) {
      tau_hat_test_raw <- forest_samples_tau$predict_raw(
        forest_dataset_test
      )
      tau_hat_test <- t(
        t(tau_hat_test_raw) * (b_1_samples - b_0_samples)
      ) *
        y_std_train
    } else {
      tau_hat_test <- forest_samples_tau$predict_raw(
        forest_dataset_test
      ) *
        y_std_train
    }
    if (has_multivariate_treatment) {
      tau_test_dim <- dim(tau_hat_test)
      tau_num_obs <- tau_test_dim[1]
      tau_num_samples <- tau_test_dim[3]
      treatment_term_test <- matrix(
        NA_real_,
        nrow = tau_num_obs,
        tau_num_samples
      )
      for (i in 1:nrow(Z_test)) {
        treatment_term_test[i, ] <- colSums(
          tau_hat_test[i, , ] * Z_test[i, ]
        )
      }
    } else {
      treatment_term_test <- tau_hat_test * as.numeric(Z_test)
    }
    y_hat_test <- mu_hat_test + treatment_term_test
  }
  if (include_variance_forest) {
    sigma2_x_hat_train <- exp(sigma2_x_train_raw)
    if (has_test) {
      sigma2_x_hat_test <- forest_samples_variance$predict(
        forest_dataset_test
      )
    }
  }

  # Random effects predictions
  if (has_rfx) {
    rfx_preds_train <- rfx_samples$predict(
      rfx_group_ids_train,
      rfx_basis_train
    ) *
      y_std_train
    y_hat_train <- y_hat_train + rfx_preds_train
  }
  if ((has_rfx_test) && (has_test)) {
    rfx_preds_test <- rfx_samples$predict(
      rfx_group_ids_test,
      rfx_basis_test
    ) *
      y_std_train
    y_hat_test <- y_hat_test + rfx_preds_test
  }

  # Global error variance
  if (sample_sigma2_global) {
    sigma2_global_samples <- global_var_samples * (y_std_train^2)
  }

  # Leaf parameter variance for prognostic forest
  if (sample_sigma2_leaf_mu) {
    sigma2_leaf_mu_samples <- leaf_scale_mu_samples
  }

  # Leaf parameter variance for treatment effect forest
  if (sample_sigma2_leaf_tau) {
    sigma2_leaf_tau_samples <- leaf_scale_tau_samples
  }

  # Rescale variance forest prediction by global sigma2 (sampled or constant)
  if (include_variance_forest) {
    if (sample_sigma2_global) {
      sigma2_x_hat_train <- sapply(1:num_retained_samples, function(i) {
        sigma2_x_hat_train[, i] * sigma2_global_samples[i]
      })
      if (has_test) {
        sigma2_x_hat_test <- sapply(
          1:num_retained_samples,
          function(i) {
            sigma2_x_hat_test[, i] * sigma2_global_samples[i]
          }
        )
      }
    } else {
      sigma2_x_hat_train <- sigma2_x_hat_train *
        sigma2_init *
        y_std_train *
        y_std_train
      if (has_test) {
        sigma2_x_hat_test <- sigma2_x_hat_test *
          sigma2_init *
          y_std_train *
          y_std_train
      }
    }
  }

  # Return results as a list
  if (include_variance_forest) {
    num_variance_covariates <- sum(variable_weights_variance > 0)
  } else {
    num_variance_covariates <- 0
  }
  model_params <- list(
    "initial_sigma2" = sigma2_init,
    "initial_sigma2_leaf_mu" = sigma2_leaf_mu,
    "initial_sigma2_leaf_tau" = sigma2_leaf_tau,
    "initial_b_0" = b_0,
    "initial_b_1" = b_1,
    "a_global" = a_global,
    "b_global" = b_global,
    "a_leaf_mu" = a_leaf_mu,
    "b_leaf_mu" = b_leaf_mu,
    "a_leaf_tau" = a_leaf_tau,
    "b_leaf_tau" = b_leaf_tau,
    "a_forest" = a_forest,
    "b_forest" = b_forest,
    "outcome_mean" = y_bar_train,
    "outcome_scale" = y_std_train,
    "standardize" = standardize,
    "num_covariates" = num_cov_orig,
    "num_prognostic_covariates" = sum(variable_weights_mu > 0),
    "num_treatment_covariates" = sum(variable_weights_tau > 0),
    "num_variance_covariates" = num_variance_covariates,
    "treatment_dim" = ncol(Z_train),
    "propensity_covariate" = propensity_covariate,
    "binary_treatment" = binary_treatment,
    "multivariate_treatment" = has_multivariate_treatment,
    "adaptive_coding" = adaptive_coding,
    "internal_propensity_model" = internal_propensity_model,
    "num_samples" = num_retained_samples,
    "num_gfr" = num_gfr,
    "num_burnin" = num_burnin,
    "num_mcmc" = num_mcmc,
    "keep_every" = keep_every,
    "num_chains" = num_chains,
    "has_rfx" = has_rfx,
    "has_rfx_basis" = has_basis_rfx,
    "num_rfx_basis" = num_basis_rfx,
    "include_variance_forest" = include_variance_forest,
    "sample_sigma2_global" = sample_sigma2_global,
    "sample_sigma2_leaf_mu" = sample_sigma2_leaf_mu,
    "sample_sigma2_leaf_tau" = sample_sigma2_leaf_tau,
    "probit_outcome_model" = probit_outcome_model,
    "rfx_model_spec" = rfx_model_spec
  )
  result <- list(
    "forests_mu" = forest_samples_mu,
    "forests_tau" = forest_samples_tau,
    "model_params" = model_params,
    "mu_hat_train" = mu_hat_train,
    "tau_hat_train" = tau_hat_train,
    "y_hat_train" = y_hat_train,
    "train_set_metadata" = X_train_metadata
  )
  if (has_test) {
    result[["mu_hat_test"]] = mu_hat_test
  }
  if (has_test) {
    result[["tau_hat_test"]] = tau_hat_test
  }
  if (has_test) {
    result[["y_hat_test"]] = y_hat_test
  }
  if (include_variance_forest) {
    result[["forests_variance"]] = forest_samples_variance
    result[["sigma2_x_hat_train"]] = sigma2_x_hat_train
    if (has_test) result[["sigma2_x_hat_test"]] = sigma2_x_hat_test
  }
  if (sample_sigma2_global) {
    result[["sigma2_global_samples"]] = sigma2_global_samples
  }
  if (sample_sigma2_leaf_mu) {
    result[["sigma2_leaf_mu_samples"]] = sigma2_leaf_mu_samples
  }
  if (sample_sigma2_leaf_tau) {
    result[["sigma2_leaf_tau_samples"]] = sigma2_leaf_tau_samples
  }
  if (adaptive_coding) {
    result[["b_0_samples"]] = b_0_samples
    result[["b_1_samples"]] = b_1_samples
  }
  if (has_rfx) {
    result[["rfx_samples"]] = rfx_samples
    result[["rfx_preds_train"]] = rfx_preds_train
    result[["rfx_unique_group_ids"]] = levels(group_ids_factor)
  }
  if ((has_rfx_test) && (has_test)) {
    result[["rfx_preds_test"]] = rfx_preds_test
  }
  if (internal_propensity_model) {
    result[["bart_propensity_model"]] = bart_model_propensity
  }
  class(result) <- "bcfmodel"

  # Restore global RNG state if user provided a random seed
  if (custom_rng) {
    .Random.seed <- original_global_seed
  }

  return(result)
}

#' Predict from a sampled BCF model on new data
#'
#' @param object Object of type `bcfmodel` containing draws of a Bayesian causal forest model and associated sampling outputs.
#' @param X Covariates used to determine tree leaf predictions for each observation. Must be passed as a matrix or dataframe.
#' @param Z Treatments used for prediction.
#' @param propensity (Optional) Propensities used for prediction.
#' @param rfx_group_ids (Optional) Test set group labels used for an additive random effects model.
#' We do not currently support (but plan to in the near future), test set evaluation for group labels
#' that were not in the training set.
#' @param rfx_basis (Optional) Test set basis for "random-slope" regression in additive random effects model. If the model was sampled with a random effects `model_spec` of "intercept_only" or "intercept_plus_treatment", this is optional, but if it is provided, it will be used.
#' @param type (Optional) Type of prediction to return. Options are "mean", which averages the predictions from every draw of a BCF model, and "posterior", which returns the entire matrix of posterior predictions. Default: "posterior".
#' @param terms (Optional) Which model terms to include in the prediction. This can be a single term or a list of model terms. Options include "y_hat", "prognostic_function", "cate", "rfx", "variance_forest", or "all". If a model doesn't have random effects or variance forest predictions, but one of those terms is request, the request will simply be ignored. If none of the requested terms are present in a model, this function will return `NULL` along with a warning. Default: "all".
#' @param scale (Optional) Scale of mean function predictions. Options are "linear", which returns predictions on the original scale of the mean forest / RFX terms, and "probability", which transforms predictions into a probability of observing `y == 1`. "probability" is only valid for models fit with a probit outcome model. Default: "linear".
#' @param ... (Optional) Other prediction parameters.
#'
#' @return List of prediction matrices or single prediction matrix / vector, depending on the terms requested.
#' @export
#'
#' @examples
#' n <- 500
#' p <- 5
#' X <- matrix(runif(n*p), ncol = p)
#' mu_x <- (
#'     ((0 <= X[,1]) & (0.25 > X[,1])) * (-7.5) +
#'     ((0.25 <= X[,1]) & (0.5 > X[,1])) * (-2.5) +
#'     ((0.5 <= X[,1]) & (0.75 > X[,1])) * (2.5) +
#'     ((0.75 <= X[,1]) & (1 > X[,1])) * (7.5)
#' )
#' pi_x <- (
#'     ((0 <= X[,1]) & (0.25 > X[,1])) * (0.2) +
#'     ((0.25 <= X[,1]) & (0.5 > X[,1])) * (0.4) +
#'     ((0.5 <= X[,1]) & (0.75 > X[,1])) * (0.6) +
#'     ((0.75 <= X[,1]) & (1 > X[,1])) * (0.8)
#' )
#' tau_x <- (
#'     ((0 <= X[,2]) & (0.25 > X[,2])) * (0.5) +
#'     ((0.25 <= X[,2]) & (0.5 > X[,2])) * (1.0) +
#'     ((0.5 <= X[,2]) & (0.75 > X[,2])) * (1.5) +
#'     ((0.75 <= X[,2]) & (1 > X[,2])) * (2.0)
#' )
#' Z <- rbinom(n, 1, pi_x)
#' noise_sd <- 1
#' y <- mu_x + tau_x*Z + rnorm(n, 0, noise_sd)
#' test_set_pct <- 0.2
#' n_test <- round(test_set_pct*n)
#' n_train <- n - n_test
#' test_inds <- sort(sample(1:n, n_test, replace = FALSE))
#' train_inds <- (1:n)[!((1:n) %in% test_inds)]
#' X_test <- X[test_inds,]
#' X_train <- X[train_inds,]
#' pi_test <- pi_x[test_inds]
#' pi_train <- pi_x[train_inds]
#' Z_test <- Z[test_inds]
#' Z_train <- Z[train_inds]
#' y_test <- y[test_inds]
#' y_train <- y[train_inds]
#' mu_test <- mu_x[test_inds]
#' mu_train <- mu_x[train_inds]
#' tau_test <- tau_x[test_inds]
#' tau_train <- tau_x[train_inds]
#' bcf_model <- bcf(X_train = X_train, Z_train = Z_train, y_train = y_train,
#'                  propensity_train = pi_train, num_gfr = 10,
#'                  num_burnin = 0, num_mcmc = 10)
#' preds <- predict(bcf_model, X_test, Z_test, pi_test)
predict.bcfmodel <- function(
  object,
  X,
  Z,
  propensity = NULL,
  rfx_group_ids = NULL,
  rfx_basis = NULL,
  type = "posterior",
  terms = "all",
  scale = "linear",
  ...
) {
  # Handle mean function scale
  if (!is.character(scale)) {
    stop("scale must be a string or character vector")
  }
  if (!(scale %in% c("linear", "probability"))) {
    stop("scale must either be 'linear' or 'probability'")
  }
  is_probit <- object$model_params$probit_outcome_model
  if ((scale == "probability") && (!is_probit)) {
    stop(
      "scale cannot be 'probability' for models not fit with a probit outcome model"
    )
  }
  probability_scale <- scale == "probability"

  # Handle prediction type
  if (!is.character(type)) {
    stop("type must be a string or character vector")
  }
  if (!(type %in% c("mean", "posterior"))) {
    stop("type must either be 'mean' or 'posterior")
  }
  predict_mean <- type == "mean"

  # Handle prediction terms
  rfx_model_spec = object$model_params$rfx_model_spec
  rfx_intercept_only <- rfx_model_spec == "intercept_only"
  rfx_intercept_plus_treatment <- (rfx_model_spec == "intercept_plus_treatment")
  rfx_intercept <- rfx_intercept_only || rfx_intercept_plus_treatment
  if (!is.character(terms)) {
    stop("type must be a string or character vector")
  }
  num_terms <- length(terms)
  has_mu_forest <- T
  has_tau_forest <- T
  has_variance_forest <- object$model_params$include_variance_forest
  has_rfx <- object$model_params$has_rfx
  has_y_hat <- T
  predict_y_hat <- (((has_y_hat) && ("y_hat" %in% terms)) ||
    ((has_y_hat) && ("all" %in% terms)))
  predict_mu_forest <- (((has_mu_forest) &&
    ("prognostic_function" %in% terms)) ||
    ((has_mu_forest) && ("all" %in% terms)))
  predict_tau_forest <- (((has_tau_forest) && ("cate" %in% terms)) ||
    ((has_tau_forest) && ("all" %in% terms)))
  predict_rfx <- (((has_rfx) && ("rfx" %in% terms)) ||
    ((has_rfx) && ("all" %in% terms)))
  predict_variance_forest <- (((has_variance_forest) &&
    ("variance_forest" %in% terms)) ||
    ((has_variance_forest) && ("all" %in% terms)))
  predict_count <- sum(c(
    predict_y_hat,
    predict_mu_forest,
    predict_tau_forest,
    predict_rfx,
    predict_variance_forest
  ))
  if (predict_count == 0) {
    warning(paste0(
      "None of the requested model terms, ",
      paste(terms, collapse = ", "),
      ", were fit in this model"
    ))
    return(NULL)
  }
  predict_rfx_intermediate <- (predict_y_hat && has_rfx)
  predict_rfx_raw <- ((predict_mu_forest && has_rfx && rfx_intercept) ||
    (predict_tau_forest && has_rfx && rfx_intercept_plus_treatment))
  predict_mu_forest_intermediate <- (predict_y_hat && has_mu_forest)
  predict_tau_forest_intermediate <- (predict_y_hat && has_tau_forest)

  # Make sure covariates are matrix or data frame
  if ((!is.data.frame(X)) && (!is.matrix(X))) {
    stop("X must be a matrix or dataframe")
  }

  # Convert all input data to matrices if not already converted
  if ((is.null(dim(Z))) && (!is.null(Z))) {
    Z <- as.matrix(as.numeric(Z))
  }
  if ((is.null(dim(propensity))) && (!is.null(propensity))) {
    propensity <- as.matrix(propensity)
  }
  if ((is.null(dim(rfx_basis))) && (!is.null(rfx_basis))) {
    rfx_basis <- as.matrix(rfx_basis)
  }

  # Data checks
  if (
    (object$model_params$propensity_covariate != "none") &&
      (is.null(propensity))
  ) {
    if (!object$model_params$internal_propensity_model) {
      stop("propensity must be provided for this model")
    }
    # Compute propensity score using the internal bart model
    propensity <- rowMeans(predict(object$bart_propensity_model, X)$y_hat)
  }
  if (nrow(X) != nrow(Z)) {
    stop("X and Z must have the same number of rows")
  }
  if (object$model_params$num_covariates != ncol(X)) {
    stop(
      "X and must have the same number of columns as the covariates used to train the model"
    )
  }
  if ((object$model_params$has_rfx) && (is.null(rfx_group_ids))) {
    stop(
      "Random effect group labels (rfx_group_ids) must be provided for this model"
    )
  }
  if ((object$model_params$has_rfx_basis) && (is.null(rfx_basis))) {
    if (object$model_params$rfx_model_spec == "custom") {
      stop("Random effects basis (rfx_basis) must be provided for this model")
    }
  }
  if ((object$model_params$num_rfx_basis > 0) && (!is.null(rfx_basis))) {
    if (ncol(rfx_basis) != object$model_params$num_rfx_basis) {
      stop(
        "Random effects basis has a different dimension than the basis used to train this model"
      )
    }
  }

  # Preprocess covariates
  train_set_metadata <- object$train_set_metadata
  X <- preprocessPredictionData(X, train_set_metadata)

  # Recode group IDs to integer vector (if passed as, for example, a vector of county names, etc...)
  has_rfx <- FALSE
  if (!is.null(rfx_group_ids)) {
    rfx_unique_group_ids <- object$rfx_unique_group_ids
    group_ids_factor <- factor(rfx_group_ids, levels = rfx_unique_group_ids)
    if (sum(is.na(group_ids_factor)) > 0) {
      stop(
        "All random effect group labels provided in rfx_group_ids must have been present at sampling time"
      )
    }
    rfx_group_ids <- as.integer(group_ids_factor)
    has_rfx <- TRUE
  }

  # Handle RFX model specification
  if (has_rfx) {
    if (object$model_params$rfx_model_spec == "custom") {
      if (is.null(rfx_basis)) {
        stop(
          "A user-provided basis (`rfx_basis`) must be provided when the model was sampled with a random effects model spec set to 'custom'"
        )
      }
    } else if (object$model_params$rfx_model_spec == "intercept_only") {
      # Only construct a basis if user-provided basis missing
      if (is.null(rfx_basis)) {
        rfx_basis <- matrix(
          rep(1, nrow(X)),
          nrow = nrow(X),
          ncol = 1
        )
      }
    } else if (
      object$model_params$rfx_model_spec == "intercept_plus_treatment"
    ) {
      # Only construct a basis if user-provided basis missing
      if (is.null(rfx_basis)) {
        rfx_basis <- cbind(
          rep(1, nrow(X)),
          Z
        )
      }
    }
  }

  # Add propensities to covariate set if necessary
  if (object$model_params$propensity_covariate != "none") {
    X_combined <- cbind(X, propensity)
  }

  # Create prediction datasets
  forest_dataset_pred <- createForestDataset(X_combined, Z)

  # Compute variance forest predictions
  if (predict_variance_forest) {
    s_x_raw <- object$forests_variance$predict(forest_dataset_pred)
  }

<<<<<<< HEAD
  # Scale variance forest predictions
  num_samples <- object$model_params$num_samples
  y_std <- object$model_params$outcome_scale
  y_bar <- object$model_params$outcome_mean
  initial_sigma2 <- object$model_params$initial_sigma2
  if (predict_variance_forest) {
    if (object$model_params$sample_sigma2_global) {
      sigma2_global_samples <- object$sigma2_global_samples
      variance_forest_predictions <- sapply(1:num_samples, function(i) {
        s_x_raw[, i] * sigma2_global_samples[i]
      })
    } else {
      variance_forest_predictions <- s_x_raw *
        initial_sigma2 *
        y_std *
        y_std
=======
    # Add propensities to covariate set if necessary
    X_combined <- X
    if (object$model_params$propensity_covariate != "none") {
        X_combined <- cbind(X, propensity)
>>>>>>> 384224f8
    }
    if (predict_mean) {
      variance_forest_predictions <- rowMeans(variance_forest_predictions)
    }
  }

  # Compute mu forest predictions
  if (predict_mu_forest || predict_mu_forest_intermediate) {
    mu_hat_forest <- object$forests_mu$predict(forest_dataset_pred) *
      y_std +
      y_bar
  }

  # Compute CATE forest predictions
  if (predict_tau_forest || predict_tau_forest_intermediate) {
    if (object$model_params$adaptive_coding) {
      tau_hat_raw <- object$forests_tau$predict_raw(forest_dataset_pred)
      tau_hat_forest <- t(
        t(tau_hat_raw) * (object$b_1_samples - object$b_0_samples)
      ) *
        y_std
    } else {
      tau_hat_forest <- object$forests_tau$predict_raw(forest_dataset_pred) *
        y_std
    }
    if (object$model_params$multivariate_treatment) {
      tau_dim <- dim(tau_hat_forest)
      tau_num_obs <- tau_dim[1]
      tau_num_samples <- tau_dim[3]
      treatment_term <- matrix(NA_real_, nrow = tau_num_obs, tau_num_samples)
      for (i in 1:nrow(Z)) {
        treatment_term[i, ] <- colSums(tau_hat_forest[i, , ] * Z[i, ])
      }
    } else {
      treatment_term <- tau_hat_forest * as.numeric(Z)
    }
  }

  # Compute rfx predictions
  if (predict_rfx || predict_rfx_intermediate) {
    rfx_predictions <- object$rfx_samples$predict(
      rfx_group_ids,
      rfx_basis
    ) *
      y_std
  }

  # Extract "raw" rfx coefficients for each rfx basis term if needed
  if (predict_rfx_raw) {
    # Extract the raw RFX samples and scale by train set outcome standard deviation
    rfx_param_list <- object$rfx_samples$extract_parameter_samples()
    rfx_beta_draws <- rfx_param_list$beta_samples *
      object$model_params$outcome_scale

    # Construct a matrix with the appropriate group random effects arranged for each observation
    rfx_predictions_raw <- array(
      NA,
      dim = c(
        nrow(X),
        ncol(rfx_basis),
        object$model_params$num_samples
      )
    )
    for (i in 1:nrow(X)) {
      rfx_predictions_raw[i, , ] <-
        rfx_beta_draws[, rfx_group_ids[i], ]
    }
  }

  # Add raw RFX predictions to mu and tau if warranted by the RFX model spec
  if (predict_mu_forest || predict_mu_forest_intermediate) {
    if (rfx_intercept && predict_rfx_raw) {
      mu_hat_final <- mu_hat_forest + rfx_predictions_raw[, 1, ]
    } else {
      mu_hat_final <- mu_hat_forest
    }
  }
  if (predict_tau_forest || predict_tau_forest_intermediate) {
    if (rfx_intercept_plus_treatment && predict_rfx_raw) {
      tau_hat_final <- (tau_hat_forest +
        rfx_predictions_raw[, 2:ncol(rfx_basis), ])
    } else {
      tau_hat_final <- tau_hat_forest
    }
  }

  # Combine into y hat predictions
  needs_mean_term_preds <- predict_y_hat ||
    predict_mu_forest ||
    predict_tau_forest ||
    predict_rfx
  if (needs_mean_term_preds) {
    if (probability_scale) {
      if (has_rfx) {
        if (predict_y_hat) {
          y_hat <- pnorm(mu_hat_forest + treatment_term + rfx_predictions)
        }
        if (predict_rfx) {
          rfx_predictions <- pnorm(rfx_predictions)
        }
      } else {
        if (predict_y_hat) {
          y_hat <- pnorm(mu_hat_forest + treatment_term)
        }
      }
      if (predict_mu_forest) {
        mu_hat <- pnorm(mu_hat_final)
      }
      if (predict_tau_forest) {
        tau_hat <- pnorm(tau_hat_final)
      }
    } else {
      if (has_rfx) {
        if (predict_y_hat) {
          y_hat <- mu_hat_forest + treatment_term + rfx_predictions
        }
      } else {
        if (predict_y_hat) {
          y_hat <- mu_hat_forest + treatment_term
        }
      }
      if (predict_mu_forest) {
        mu_hat <- mu_hat_final
      }
      if (predict_tau_forest) {
        tau_hat <- tau_hat_final
      }
    }
  }

  # Collapse to posterior mean predictions if requested
  if (predict_mean) {
    if (predict_mu_forest) {
      mu_hat <- rowMeans(mu_hat)
    }
    if (predict_tau_forest) {
      if (object$model_params$multivariate_treatment) {
        tau_hat <- apply(tau_hat, c(1, 2), mean)
      } else {
        tau_hat <- rowMeans(tau_hat)
      }
    }
    if (predict_rfx) {
      rfx_predictions <- rowMeans(rfx_predictions)
    }
    if (predict_y_hat) {
      y_hat <- rowMeans(y_hat)
    }
  }

  # Return results
  if (predict_count == 1) {
    if (predict_y_hat) {
      return(y_hat)
    } else if (predict_mu_forest) {
      return(mu_hat)
    } else if (predict_tau_forest) {
      return(tau_hat)
    } else if (predict_rfx) {
      return(rfx_predictions)
    } else if (predict_variance_forest) {
      return(variance_forest_predictions)
    }
  } else {
    result <- list()
    if (predict_y_hat) {
      result[["y_hat"]] = y_hat
    } else {
      result[["y_hat"]] <- NULL
    }
    if (predict_mu_forest) {
      result[["mu_hat"]] = mu_hat
    } else {
      result[["mu_hat"]] <- NULL
    }
    if (predict_tau_forest) {
      result[["tau_hat"]] = tau_hat
    } else {
      result[["tau_hat"]] <- NULL
    }
    if (predict_rfx) {
      result[["rfx_predictions"]] = rfx_predictions
    } else {
      result[["rfx_predictions"]] <- NULL
    }
    if (predict_variance_forest) {
      result[["variance_forest_predictions"]] = variance_forest_predictions
    } else {
      result[["variance_forest_predictions"]] <- NULL
    }
  }
  return(result)
}

#' Extract raw sample values for each of the random effect parameter terms.
#'
#' @param object Object of type `bcfmodel` containing draws of a Bayesian causal forest model and associated sampling outputs.
#' @param ... Other parameters to be used in random effects extraction
#' @return List of arrays. The alpha array has dimension (`num_components`, `num_samples`) and is simply a vector if `num_components = 1`.
#' The xi and beta arrays have dimension (`num_components`, `num_groups`, `num_samples`) and is simply a matrix if `num_components = 1`.
#' The sigma array has dimension (`num_components`, `num_samples`) and is simply a vector if `num_components = 1`.
#' @export
#'
#' @examples
#' n <- 500
#' p <- 5
#' X <- matrix(runif(n*p), ncol = p)
#' mu_x <- (
#'     ((0 <= X[,1]) & (0.25 > X[,1])) * (-7.5) +
#'     ((0.25 <= X[,1]) & (0.5 > X[,1])) * (-2.5) +
#'     ((0.5 <= X[,1]) & (0.75 > X[,1])) * (2.5) +
#'     ((0.75 <= X[,1]) & (1 > X[,1])) * (7.5)
#' )
#' pi_x <- (
#'     ((0 <= X[,1]) & (0.25 > X[,1])) * (0.2) +
#'     ((0.25 <= X[,1]) & (0.5 > X[,1])) * (0.4) +
#'     ((0.5 <= X[,1]) & (0.75 > X[,1])) * (0.6) +
#'     ((0.75 <= X[,1]) & (1 > X[,1])) * (0.8)
#' )
#' tau_x <- (
#'     ((0 <= X[,2]) & (0.25 > X[,2])) * (0.5) +
#'     ((0.25 <= X[,2]) & (0.5 > X[,2])) * (1.0) +
#'     ((0.5 <= X[,2]) & (0.75 > X[,2])) * (1.5) +
#'     ((0.75 <= X[,2]) & (1 > X[,2])) * (2.0)
#' )
#' Z <- rbinom(n, 1, pi_x)
#' E_XZ <- mu_x + Z*tau_x
#' snr <- 3
#' rfx_group_ids <- rep(c(1,2), n %/% 2)
#' rfx_coefs <- matrix(c(-1, -1, 1, 1), nrow=2, byrow=TRUE)
#' rfx_basis <- cbind(1, runif(n, -1, 1))
#' rfx_term <- rowSums(rfx_coefs[rfx_group_ids,] * rfx_basis)
#' y <- E_XZ + rfx_term + rnorm(n, 0, 1)*(sd(E_XZ)/snr)
#' test_set_pct <- 0.2
#' n_test <- round(test_set_pct*n)
#' n_train <- n - n_test
#' test_inds <- sort(sample(1:n, n_test, replace = FALSE))
#' train_inds <- (1:n)[!((1:n) %in% test_inds)]
#' X_test <- X[test_inds,]
#' X_train <- X[train_inds,]
#' pi_test <- pi_x[test_inds]
#' pi_train <- pi_x[train_inds]
#' Z_test <- Z[test_inds]
#' Z_train <- Z[train_inds]
#' y_test <- y[test_inds]
#' y_train <- y[train_inds]
#' mu_test <- mu_x[test_inds]
#' mu_train <- mu_x[train_inds]
#' tau_test <- tau_x[test_inds]
#' tau_train <- tau_x[train_inds]
#' rfx_group_ids_test <- rfx_group_ids[test_inds]
#' rfx_group_ids_train <- rfx_group_ids[train_inds]
#' rfx_basis_test <- rfx_basis[test_inds,]
#' rfx_basis_train <- rfx_basis[train_inds,]
#' rfx_term_test <- rfx_term[test_inds]
#' rfx_term_train <- rfx_term[train_inds]
#' mu_params <- list(sample_sigma2_leaf = TRUE)
#' tau_params <- list(sample_sigma2_leaf = FALSE)
#' bcf_model <- bcf(X_train = X_train, Z_train = Z_train, y_train = y_train,
#'                  propensity_train = pi_train,
#'                  rfx_group_ids_train = rfx_group_ids_train,
#'                  rfx_basis_train = rfx_basis_train, X_test = X_test,
#'                  Z_test = Z_test, propensity_test = pi_test,
#'                  rfx_group_ids_test = rfx_group_ids_test,
#'                  rfx_basis_test = rfx_basis_test,
#'                  num_gfr = 10, num_burnin = 0, num_mcmc = 10,
#'                  prognostic_forest_params = mu_params,
#'                  treatment_effect_forest_params = tau_params)
#' rfx_samples <- getRandomEffectSamples(bcf_model)
getRandomEffectSamples.bcfmodel <- function(object, ...) {
  result = list()

  if (!object$model_params$has_rfx) {
    warning("This model has no RFX terms, returning an empty list")
    return(result)
  }

  # Extract the samples
  result <- object$rfx_samples$extract_parameter_samples()

  # Scale by sd(y_train)
  result$beta_samples <- result$beta_samples *
    object$model_params$outcome_scale
  result$xi_samples <- result$xi_samples * object$model_params$outcome_scale
  result$alpha_samples <- result$alpha_samples *
    object$model_params$outcome_scale
  result$sigma_samples <- result$sigma_samples *
    (object$model_params$outcome_scale^2)

  return(result)
}

#' Convert the persistent aspects of a BCF model to (in-memory) JSON
#'
#' @param object Object of type `bcfmodel` containing draws of a Bayesian causal forest model and associated sampling outputs.
#'
#' @return Object of type `CppJson`
#' @export
#'
#' @examples
#' n <- 500
#' p <- 5
#' X <- matrix(runif(n*p), ncol = p)
#' mu_x <- (
#'     ((0 <= X[,1]) & (0.25 > X[,1])) * (-7.5) +
#'     ((0.25 <= X[,1]) & (0.5 > X[,1])) * (-2.5) +
#'     ((0.5 <= X[,1]) & (0.75 > X[,1])) * (2.5) +
#'     ((0.75 <= X[,1]) & (1 > X[,1])) * (7.5)
#' )
#' pi_x <- (
#'     ((0 <= X[,1]) & (0.25 > X[,1])) * (0.2) +
#'     ((0.25 <= X[,1]) & (0.5 > X[,1])) * (0.4) +
#'     ((0.5 <= X[,1]) & (0.75 > X[,1])) * (0.6) +
#'     ((0.75 <= X[,1]) & (1 > X[,1])) * (0.8)
#' )
#' tau_x <- (
#'     ((0 <= X[,2]) & (0.25 > X[,2])) * (0.5) +
#'     ((0.25 <= X[,2]) & (0.5 > X[,2])) * (1.0) +
#'     ((0.5 <= X[,2]) & (0.75 > X[,2])) * (1.5) +
#'     ((0.75 <= X[,2]) & (1 > X[,2])) * (2.0)
#' )
#' Z <- rbinom(n, 1, pi_x)
#' E_XZ <- mu_x + Z*tau_x
#' snr <- 3
#' rfx_group_ids <- rep(c(1,2), n %/% 2)
#' rfx_coefs <- matrix(c(-1, -1, 1, 1), nrow=2, byrow=TRUE)
#' rfx_basis <- cbind(1, runif(n, -1, 1))
#' rfx_term <- rowSums(rfx_coefs[rfx_group_ids,] * rfx_basis)
#' y <- E_XZ + rfx_term + rnorm(n, 0, 1)*(sd(E_XZ)/snr)
#' test_set_pct <- 0.2
#' n_test <- round(test_set_pct*n)
#' n_train <- n - n_test
#' test_inds <- sort(sample(1:n, n_test, replace = FALSE))
#' train_inds <- (1:n)[!((1:n) %in% test_inds)]
#' X_test <- X[test_inds,]
#' X_train <- X[train_inds,]
#' pi_test <- pi_x[test_inds]
#' pi_train <- pi_x[train_inds]
#' Z_test <- Z[test_inds]
#' Z_train <- Z[train_inds]
#' y_test <- y[test_inds]
#' y_train <- y[train_inds]
#' mu_test <- mu_x[test_inds]
#' mu_train <- mu_x[train_inds]
#' tau_test <- tau_x[test_inds]
#' tau_train <- tau_x[train_inds]
#' rfx_group_ids_test <- rfx_group_ids[test_inds]
#' rfx_group_ids_train <- rfx_group_ids[train_inds]
#' rfx_basis_test <- rfx_basis[test_inds,]
#' rfx_basis_train <- rfx_basis[train_inds,]
#' rfx_term_test <- rfx_term[test_inds]
#' rfx_term_train <- rfx_term[train_inds]
#' mu_params <- list(sample_sigma2_leaf = TRUE)
#' tau_params <- list(sample_sigma2_leaf = FALSE)
#' bcf_model <- bcf(X_train = X_train, Z_train = Z_train, y_train = y_train,
#'                  propensity_train = pi_train,
#'                  rfx_group_ids_train = rfx_group_ids_train,
#'                  rfx_basis_train = rfx_basis_train, X_test = X_test,
#'                  Z_test = Z_test, propensity_test = pi_test,
#'                  rfx_group_ids_test = rfx_group_ids_test,
#'                  rfx_basis_test = rfx_basis_test,
#'                  num_gfr = 10, num_burnin = 0, num_mcmc = 10,
#'                  prognostic_forest_params = mu_params,
#'                  treatment_effect_forest_params = tau_params)
#' bcf_json <- saveBCFModelToJson(bcf_model)
saveBCFModelToJson <- function(object) {
  jsonobj <- createCppJson()

  if (!inherits(object, "bcfmodel")) {
    stop("`object` must be a BCF model")
  }

  if (is.null(object$model_params)) {
    stop("This BCF model has not yet been sampled")
  }

  # Add the forests
  jsonobj$add_forest(object$forests_mu)
  jsonobj$add_forest(object$forests_tau)
  if (object$model_params$include_variance_forest) {
    jsonobj$add_forest(object$forests_variance)
  }

  # Add metadata
  jsonobj$add_scalar(
    "num_numeric_vars",
    object$train_set_metadata$num_numeric_vars
  )
  jsonobj$add_scalar(
    "num_ordered_cat_vars",
    object$train_set_metadata$num_ordered_cat_vars
  )
  jsonobj$add_scalar(
    "num_unordered_cat_vars",
    object$train_set_metadata$num_unordered_cat_vars
  )
  if (object$train_set_metadata$num_numeric_vars > 0) {
    jsonobj$add_string_vector(
      "numeric_vars",
      object$train_set_metadata$numeric_vars
    )
  }
  if (object$train_set_metadata$num_ordered_cat_vars > 0) {
    jsonobj$add_string_vector(
      "ordered_cat_vars",
      object$train_set_metadata$ordered_cat_vars
    )
    jsonobj$add_string_list(
      "ordered_unique_levels",
      object$train_set_metadata$ordered_unique_levels
    )
  }
  if (object$train_set_metadata$num_unordered_cat_vars > 0) {
    jsonobj$add_string_vector(
      "unordered_cat_vars",
      object$train_set_metadata$unordered_cat_vars
    )
    jsonobj$add_string_list(
      "unordered_unique_levels",
      object$train_set_metadata$unordered_unique_levels
    )
  }

  # Add global parameters
  jsonobj$add_scalar("outcome_scale", object$model_params$outcome_scale)
  jsonobj$add_scalar("outcome_mean", object$model_params$outcome_mean)
  jsonobj$add_boolean("standardize", object$model_params$standardize)
  jsonobj$add_scalar("initial_sigma2", object$model_params$initial_sigma2)
  jsonobj$add_boolean(
    "sample_sigma2_global",
    object$model_params$sample_sigma2_global
  )
  jsonobj$add_boolean(
    "sample_sigma2_leaf_mu",
    object$model_params$sample_sigma2_leaf_mu
  )
  jsonobj$add_boolean(
    "sample_sigma2_leaf_tau",
    object$model_params$sample_sigma2_leaf_tau
  )
  jsonobj$add_boolean(
    "include_variance_forest",
    object$model_params$include_variance_forest
  )
  jsonobj$add_string(
    "propensity_covariate",
    object$model_params$propensity_covariate
  )
  jsonobj$add_boolean("has_rfx", object$model_params$has_rfx)
  jsonobj$add_boolean("has_rfx_basis", object$model_params$has_rfx_basis)
  jsonobj$add_scalar("num_rfx_basis", object$model_params$num_rfx_basis)
  jsonobj$add_boolean(
    "multivariate_treatment",
    object$model_params$multivariate_treatment
  )
  jsonobj$add_boolean("adaptive_coding", object$model_params$adaptive_coding)
  jsonobj$add_boolean(
    "internal_propensity_model",
    object$model_params$internal_propensity_model
  )
  jsonobj$add_scalar("num_gfr", object$model_params$num_gfr)
  jsonobj$add_scalar("num_burnin", object$model_params$num_burnin)
  jsonobj$add_scalar("num_mcmc", object$model_params$num_mcmc)
  jsonobj$add_scalar("num_samples", object$model_params$num_samples)
  jsonobj$add_scalar("keep_every", object$model_params$keep_every)
  jsonobj$add_scalar("num_chains", object$model_params$num_chains)
  jsonobj$add_scalar("num_covariates", object$model_params$num_covariates)
  jsonobj$add_boolean(
    "probit_outcome_model",
    object$model_params$probit_outcome_model
  )
  if (object$model_params$sample_sigma2_global) {
    jsonobj$add_vector(
      "sigma2_global_samples",
      object$sigma2_global_samples,
      "parameters"
    )
  }
  if (object$model_params$sample_sigma2_leaf_mu) {
    jsonobj$add_vector(
      "sigma2_leaf_mu_samples",
      object$sigma2_leaf_mu_samples,
      "parameters"
    )
  }
  if (object$model_params$sample_sigma2_leaf_tau) {
    jsonobj$add_vector(
      "sigma2_leaf_tau_samples",
      object$sigma2_leaf_tau_samples,
      "parameters"
    )
  }
  if (object$model_params$adaptive_coding) {
    jsonobj$add_vector("b_1_samples", object$b_1_samples, "parameters")
    jsonobj$add_vector("b_0_samples", object$b_0_samples, "parameters")
  }

  # Add random effects (if present)
  if (object$model_params$has_rfx) {
    jsonobj$add_random_effects(object$rfx_samples)
    jsonobj$add_string_vector(
      "rfx_unique_group_ids",
      object$rfx_unique_group_ids
    )
  }
  jsonobj$add_string(
    "rfx_model_spec",
    object$model_params$rfx_model_spec
  )

  # Add propensity model (if it exists)
  if (object$model_params$internal_propensity_model) {
    bart_propensity_string <- saveBARTModelToJsonString(
      object$bart_propensity_model
    )
    jsonobj$add_string("bart_propensity_model", bart_propensity_string)
  }

  # Add covariate preprocessor metadata
  preprocessor_metadata_string <- savePreprocessorToJsonString(
    object$train_set_metadata
  )
  jsonobj$add_string("preprocessor_metadata", preprocessor_metadata_string)

  return(jsonobj)
}

#' Convert the persistent aspects of a BCF model to (in-memory) JSON and save to a file
#'
#' @param object Object of type `bcfmodel` containing draws of a Bayesian causal forest model and associated sampling outputs.
#' @param filename String of filepath, must end in ".json"
#'
#' @return in-memory JSON string
#' @export
#'
#' @examples
#' n <- 500
#' p <- 5
#' X <- matrix(runif(n*p), ncol = p)
#' mu_x <- (
#'     ((0 <= X[,1]) & (0.25 > X[,1])) * (-7.5) +
#'     ((0.25 <= X[,1]) & (0.5 > X[,1])) * (-2.5) +
#'     ((0.5 <= X[,1]) & (0.75 > X[,1])) * (2.5) +
#'     ((0.75 <= X[,1]) & (1 > X[,1])) * (7.5)
#' )
#' pi_x <- (
#'     ((0 <= X[,1]) & (0.25 > X[,1])) * (0.2) +
#'     ((0.25 <= X[,1]) & (0.5 > X[,1])) * (0.4) +
#'     ((0.5 <= X[,1]) & (0.75 > X[,1])) * (0.6) +
#'     ((0.75 <= X[,1]) & (1 > X[,1])) * (0.8)
#' )
#' tau_x <- (
#'     ((0 <= X[,2]) & (0.25 > X[,2])) * (0.5) +
#'     ((0.25 <= X[,2]) & (0.5 > X[,2])) * (1.0) +
#'     ((0.5 <= X[,2]) & (0.75 > X[,2])) * (1.5) +
#'     ((0.75 <= X[,2]) & (1 > X[,2])) * (2.0)
#' )
#' Z <- rbinom(n, 1, pi_x)
#' E_XZ <- mu_x + Z*tau_x
#' snr <- 3
#' rfx_group_ids <- rep(c(1,2), n %/% 2)
#' rfx_coefs <- matrix(c(-1, -1, 1, 1), nrow=2, byrow=TRUE)
#' rfx_basis <- cbind(1, runif(n, -1, 1))
#' rfx_term <- rowSums(rfx_coefs[rfx_group_ids,] * rfx_basis)
#' y <- E_XZ + rfx_term + rnorm(n, 0, 1)*(sd(E_XZ)/snr)
#' test_set_pct <- 0.2
#' n_test <- round(test_set_pct*n)
#' n_train <- n - n_test
#' test_inds <- sort(sample(1:n, n_test, replace = FALSE))
#' train_inds <- (1:n)[!((1:n) %in% test_inds)]
#' X_test <- X[test_inds,]
#' X_train <- X[train_inds,]
#' pi_test <- pi_x[test_inds]
#' pi_train <- pi_x[train_inds]
#' Z_test <- Z[test_inds]
#' Z_train <- Z[train_inds]
#' y_test <- y[test_inds]
#' y_train <- y[train_inds]
#' mu_test <- mu_x[test_inds]
#' mu_train <- mu_x[train_inds]
#' tau_test <- tau_x[test_inds]
#' tau_train <- tau_x[train_inds]
#' rfx_group_ids_test <- rfx_group_ids[test_inds]
#' rfx_group_ids_train <- rfx_group_ids[train_inds]
#' rfx_basis_test <- rfx_basis[test_inds,]
#' rfx_basis_train <- rfx_basis[train_inds,]
#' rfx_term_test <- rfx_term[test_inds]
#' rfx_term_train <- rfx_term[train_inds]
#' mu_params <- list(sample_sigma2_leaf = TRUE)
#' tau_params <- list(sample_sigma2_leaf = FALSE)
#' bcf_model <- bcf(X_train = X_train, Z_train = Z_train, y_train = y_train,
#'                  propensity_train = pi_train,
#'                  rfx_group_ids_train = rfx_group_ids_train,
#'                  rfx_basis_train = rfx_basis_train, X_test = X_test,
#'                  Z_test = Z_test, propensity_test = pi_test,
#'                  rfx_group_ids_test = rfx_group_ids_test,
#'                  rfx_basis_test = rfx_basis_test,
#'                  num_gfr = 10, num_burnin = 0, num_mcmc = 10,
#'                  prognostic_forest_params = mu_params,
#'                  treatment_effect_forest_params = tau_params)
#' tmpjson <- tempfile(fileext = ".json")
#' saveBCFModelToJsonFile(bcf_model, file.path(tmpjson))
#' unlink(tmpjson)
saveBCFModelToJsonFile <- function(object, filename) {
  # Convert to Json
  jsonobj <- saveBCFModelToJson(object)

  # Save to file
  jsonobj$save_file(filename)
}

#' Convert the persistent aspects of a BCF model to (in-memory) JSON string
#'
#' @param object Object of type `bcfmodel` containing draws of a Bayesian causal forest model and associated sampling outputs.
#' @return JSON string
#' @export
#'
#' @examples
#' n <- 500
#' p <- 5
#' X <- matrix(runif(n*p), ncol = p)
#' mu_x <- (
#'     ((0 <= X[,1]) & (0.25 > X[,1])) * (-7.5) +
#'     ((0.25 <= X[,1]) & (0.5 > X[,1])) * (-2.5) +
#'     ((0.5 <= X[,1]) & (0.75 > X[,1])) * (2.5) +
#'     ((0.75 <= X[,1]) & (1 > X[,1])) * (7.5)
#' )
#' pi_x <- (
#'     ((0 <= X[,1]) & (0.25 > X[,1])) * (0.2) +
#'     ((0.25 <= X[,1]) & (0.5 > X[,1])) * (0.4) +
#'     ((0.5 <= X[,1]) & (0.75 > X[,1])) * (0.6) +
#'     ((0.75 <= X[,1]) & (1 > X[,1])) * (0.8)
#' )
#' tau_x <- (
#'     ((0 <= X[,2]) & (0.25 > X[,2])) * (0.5) +
#'     ((0.25 <= X[,2]) & (0.5 > X[,2])) * (1.0) +
#'     ((0.5 <= X[,2]) & (0.75 > X[,2])) * (1.5) +
#'     ((0.75 <= X[,2]) & (1 > X[,2])) * (2.0)
#' )
#' Z <- rbinom(n, 1, pi_x)
#' E_XZ <- mu_x + Z*tau_x
#' snr <- 3
#' rfx_group_ids <- rep(c(1,2), n %/% 2)
#' rfx_coefs <- matrix(c(-1, -1, 1, 1), nrow=2, byrow=TRUE)
#' rfx_basis <- cbind(1, runif(n, -1, 1))
#' rfx_term <- rowSums(rfx_coefs[rfx_group_ids,] * rfx_basis)
#' y <- E_XZ + rfx_term + rnorm(n, 0, 1)*(sd(E_XZ)/snr)
#' test_set_pct <- 0.2
#' n_test <- round(test_set_pct*n)
#' n_train <- n - n_test
#' test_inds <- sort(sample(1:n, n_test, replace = FALSE))
#' train_inds <- (1:n)[!((1:n) %in% test_inds)]
#' X_test <- X[test_inds,]
#' X_train <- X[train_inds,]
#' pi_test <- pi_x[test_inds]
#' pi_train <- pi_x[train_inds]
#' Z_test <- Z[test_inds]
#' Z_train <- Z[train_inds]
#' y_test <- y[test_inds]
#' y_train <- y[train_inds]
#' mu_test <- mu_x[test_inds]
#' mu_train <- mu_x[train_inds]
#' tau_test <- tau_x[test_inds]
#' tau_train <- tau_x[train_inds]
#' rfx_group_ids_test <- rfx_group_ids[test_inds]
#' rfx_group_ids_train <- rfx_group_ids[train_inds]
#' rfx_basis_test <- rfx_basis[test_inds,]
#' rfx_basis_train <- rfx_basis[train_inds,]
#' rfx_term_test <- rfx_term[test_inds]
#' rfx_term_train <- rfx_term[train_inds]
#' mu_params <- list(sample_sigma2_leaf = TRUE)
#' tau_params <- list(sample_sigma2_leaf = FALSE)
#' bcf_model <- bcf(X_train = X_train, Z_train = Z_train, y_train = y_train,
#'                  propensity_train = pi_train,
#'                  rfx_group_ids_train = rfx_group_ids_train,
#'                  rfx_basis_train = rfx_basis_train, X_test = X_test,
#'                  Z_test = Z_test, propensity_test = pi_test,
#'                  rfx_group_ids_test = rfx_group_ids_test,
#'                  rfx_basis_test = rfx_basis_test,
#'                  num_gfr = 10, num_burnin = 0, num_mcmc = 10,
#'                  prognostic_forest_params = mu_params,
#'                  treatment_effect_forest_params = tau_params)
#' saveBCFModelToJsonString(bcf_model)
saveBCFModelToJsonString <- function(object) {
  # Convert to Json
  jsonobj <- saveBCFModelToJson(object)

  # Dump to string
  return(jsonobj$return_json_string())
}

#' Convert an (in-memory) JSON representation of a BCF model to a BCF model object
#' which can be used for prediction, etc...
#'
#' @param json_object Object of type `CppJson` containing Json representation of a BCF model
#'
#' @return Object of type `bcfmodel`
#' @export
#'
#' @examples
#' n <- 500
#' p <- 5
#' X <- matrix(runif(n*p), ncol = p)
#' mu_x <- (
#'     ((0 <= X[,1]) & (0.25 > X[,1])) * (-7.5) +
#'     ((0.25 <= X[,1]) & (0.5 > X[,1])) * (-2.5) +
#'     ((0.5 <= X[,1]) & (0.75 > X[,1])) * (2.5) +
#'     ((0.75 <= X[,1]) & (1 > X[,1])) * (7.5)
#' )
#' pi_x <- (
#'     ((0 <= X[,1]) & (0.25 > X[,1])) * (0.2) +
#'     ((0.25 <= X[,1]) & (0.5 > X[,1])) * (0.4) +
#'     ((0.5 <= X[,1]) & (0.75 > X[,1])) * (0.6) +
#'     ((0.75 <= X[,1]) & (1 > X[,1])) * (0.8)
#' )
#' tau_x <- (
#'     ((0 <= X[,2]) & (0.25 > X[,2])) * (0.5) +
#'     ((0.25 <= X[,2]) & (0.5 > X[,2])) * (1.0) +
#'     ((0.5 <= X[,2]) & (0.75 > X[,2])) * (1.5) +
#'     ((0.75 <= X[,2]) & (1 > X[,2])) * (2.0)
#' )
#' Z <- rbinom(n, 1, pi_x)
#' E_XZ <- mu_x + Z*tau_x
#' snr <- 3
#' rfx_group_ids <- rep(c(1,2), n %/% 2)
#' rfx_coefs <- matrix(c(-1, -1, 1, 1), nrow=2, byrow=TRUE)
#' rfx_basis <- cbind(1, runif(n, -1, 1))
#' rfx_term <- rowSums(rfx_coefs[rfx_group_ids,] * rfx_basis)
#' y <- E_XZ + rfx_term + rnorm(n, 0, 1)*(sd(E_XZ)/snr)
#' test_set_pct <- 0.2
#' n_test <- round(test_set_pct*n)
#' n_train <- n - n_test
#' test_inds <- sort(sample(1:n, n_test, replace = FALSE))
#' train_inds <- (1:n)[!((1:n) %in% test_inds)]
#' X_test <- X[test_inds,]
#' X_train <- X[train_inds,]
#' pi_test <- pi_x[test_inds]
#' pi_train <- pi_x[train_inds]
#' Z_test <- Z[test_inds]
#' Z_train <- Z[train_inds]
#' y_test <- y[test_inds]
#' y_train <- y[train_inds]
#' mu_test <- mu_x[test_inds]
#' mu_train <- mu_x[train_inds]
#' tau_test <- tau_x[test_inds]
#' tau_train <- tau_x[train_inds]
#' rfx_group_ids_test <- rfx_group_ids[test_inds]
#' rfx_group_ids_train <- rfx_group_ids[train_inds]
#' rfx_basis_test <- rfx_basis[test_inds,]
#' rfx_basis_train <- rfx_basis[train_inds,]
#' rfx_term_test <- rfx_term[test_inds]
#' rfx_term_train <- rfx_term[train_inds]
#' mu_params <- list(sample_sigma2_leaf = TRUE)
#' tau_params <- list(sample_sigma2_leaf = FALSE)
#' bcf_model <- bcf(X_train = X_train, Z_train = Z_train, y_train = y_train,
#'                  propensity_train = pi_train,
#'                  rfx_group_ids_train = rfx_group_ids_train,
#'                  rfx_basis_train = rfx_basis_train, X_test = X_test,
#'                  Z_test = Z_test, propensity_test = pi_test,
#'                  rfx_group_ids_test = rfx_group_ids_test,
#'                  rfx_basis_test = rfx_basis_test,
#'                  num_gfr = 10, num_burnin = 0, num_mcmc = 10,
#'                  prognostic_forest_params = mu_params,
#'                  treatment_effect_forest_params = tau_params)
#' bcf_json <- saveBCFModelToJson(bcf_model)
#' bcf_model_roundtrip <- createBCFModelFromJson(bcf_json)
createBCFModelFromJson <- function(json_object) {
  # Initialize the BCF model
  output <- list()

  # Unpack the forests
  output[["forests_mu"]] <- loadForestContainerJson(json_object, "forest_0")
  output[["forests_tau"]] <- loadForestContainerJson(json_object, "forest_1")
  include_variance_forest <- json_object$get_boolean(
    "include_variance_forest"
  )
  if (include_variance_forest) {
    output[["forests_variance"]] <- loadForestContainerJson(
      json_object,
      "forest_2"
    )
  }

  # Unpack metadata
  train_set_metadata = list()
  train_set_metadata[["num_numeric_vars"]] <- json_object$get_scalar(
    "num_numeric_vars"
  )
  train_set_metadata[["num_ordered_cat_vars"]] <- json_object$get_scalar(
    "num_ordered_cat_vars"
  )
  train_set_metadata[["num_unordered_cat_vars"]] <- json_object$get_scalar(
    "num_unordered_cat_vars"
  )
  if (train_set_metadata[["num_numeric_vars"]] > 0) {
    train_set_metadata[["numeric_vars"]] <- json_object$get_string_vector(
      "numeric_vars"
    )
  }
  if (train_set_metadata[["num_ordered_cat_vars"]] > 0) {
    train_set_metadata[[
      "ordered_cat_vars"
    ]] <- json_object$get_string_vector("ordered_cat_vars")
    train_set_metadata[[
      "ordered_unique_levels"
    ]] <- json_object$get_string_list(
      "ordered_unique_levels",
      train_set_metadata[["ordered_cat_vars"]]
    )
  }
  if (train_set_metadata[["num_unordered_cat_vars"]] > 0) {
    train_set_metadata[[
      "unordered_cat_vars"
    ]] <- json_object$get_string_vector("unordered_cat_vars")
    train_set_metadata[[
      "unordered_unique_levels"
    ]] <- json_object$get_string_list(
      "unordered_unique_levels",
      train_set_metadata[["unordered_cat_vars"]]
    )
  }
  output[["train_set_metadata"]] <- train_set_metadata

  # Unpack model params
  model_params = list()
  model_params[["outcome_scale"]] <- json_object$get_scalar("outcome_scale")
  model_params[["outcome_mean"]] <- json_object$get_scalar("outcome_mean")
  model_params[["standardize"]] <- json_object$get_boolean("standardize")
  model_params[["initial_sigma2"]] <- json_object$get_scalar("initial_sigma2")
  model_params[["sample_sigma2_global"]] <- json_object$get_boolean(
    "sample_sigma2_global"
  )
  model_params[["sample_sigma2_leaf_mu"]] <- json_object$get_boolean(
    "sample_sigma2_leaf_mu"
  )
  model_params[["sample_sigma2_leaf_tau"]] <- json_object$get_boolean(
    "sample_sigma2_leaf_tau"
  )
  model_params[["include_variance_forest"]] <- include_variance_forest
  model_params[["propensity_covariate"]] <- json_object$get_string(
    "propensity_covariate"
  )
  model_params[["has_rfx"]] <- json_object$get_boolean("has_rfx")
  model_params[["has_rfx_basis"]] <- json_object$get_boolean("has_rfx_basis")
  model_params[["num_rfx_basis"]] <- json_object$get_scalar("num_rfx_basis")
  model_params[["adaptive_coding"]] <- json_object$get_boolean(
    "adaptive_coding"
  )
  model_params[["multivariate_treatment"]] <- json_object$get_boolean(
    "multivariate_treatment"
  )
  model_params[["internal_propensity_model"]] <- json_object$get_boolean(
    "internal_propensity_model"
  )
  model_params[["num_gfr"]] <- json_object$get_scalar("num_gfr")
  model_params[["num_burnin"]] <- json_object$get_scalar("num_burnin")
  model_params[["num_mcmc"]] <- json_object$get_scalar("num_mcmc")
  model_params[["num_samples"]] <- json_object$get_scalar("num_samples")
  model_params[["num_covariates"]] <- json_object$get_scalar("num_covariates")
  model_params[["probit_outcome_model"]] <- json_object$get_boolean(
    "probit_outcome_model"
  )
  model_params[["rfx_model_spec"]] <- json_object$get_string(
    "rfx_model_spec"
  )
  output[["model_params"]] <- model_params

  # Unpack sampled parameters
  if (model_params[["sample_sigma2_global"]]) {
    output[["sigma2_global_samples"]] <- json_object$get_vector(
      "sigma2_global_samples",
      "parameters"
    )
  }
  if (model_params[["sample_sigma2_leaf_mu"]]) {
    output[["sigma2_leaf_mu_samples"]] <- json_object$get_vector(
      "sigma2_leaf_mu_samples",
      "parameters"
    )
  }
  if (model_params[["sample_sigma2_leaf_tau"]]) {
    output[["sigma2_leaf_tau_samples"]] <- json_object$get_vector(
      "sigma2_leaf_tau_samples",
      "parameters"
    )
  }
  if (model_params[["adaptive_coding"]]) {
    output[["b_1_samples"]] <- json_object$get_vector(
      "b_1_samples",
      "parameters"
    )
    output[["b_0_samples"]] <- json_object$get_vector(
      "b_0_samples",
      "parameters"
    )
  }

  # Unpack random effects
  if (model_params[["has_rfx"]]) {
    output[["rfx_unique_group_ids"]] <- json_object$get_string_vector(
      "rfx_unique_group_ids"
    )
    output[["rfx_samples"]] <- loadRandomEffectSamplesJson(json_object, 0)
  }

  # Unpack propensity model (if it exists)
  if (model_params[["internal_propensity_model"]]) {
    bart_propensity_string <- json_object$get_string(
      "bart_propensity_model"
    )
    output[["bart_propensity_model"]] <- createBARTModelFromJsonString(
      bart_propensity_string
    )
  }

  # Unpack covariate preprocessor
  preprocessor_metadata_string <- json_object$get_string(
    "preprocessor_metadata"
  )
  output[["train_set_metadata"]] <- createPreprocessorFromJsonString(
    preprocessor_metadata_string
  )

  class(output) <- "bcfmodel"
  return(output)
}

#' Convert a JSON file containing sample information on a trained BCF model
#' to a BCF model object which can be used for prediction, etc...
#'
#' @param json_filename String of filepath, must end in ".json"
#'
#' @return Object of type `bcfmodel`
#' @export
#'
#' @examples
#' n <- 500
#' p <- 5
#' X <- matrix(runif(n*p), ncol = p)
#' mu_x <- (
#'     ((0 <= X[,1]) & (0.25 > X[,1])) * (-7.5) +
#'     ((0.25 <= X[,1]) & (0.5 > X[,1])) * (-2.5) +
#'     ((0.5 <= X[,1]) & (0.75 > X[,1])) * (2.5) +
#'     ((0.75 <= X[,1]) & (1 > X[,1])) * (7.5)
#' )
#' pi_x <- (
#'     ((0 <= X[,1]) & (0.25 > X[,1])) * (0.2) +
#'     ((0.25 <= X[,1]) & (0.5 > X[,1])) * (0.4) +
#'     ((0.5 <= X[,1]) & (0.75 > X[,1])) * (0.6) +
#'     ((0.75 <= X[,1]) & (1 > X[,1])) * (0.8)
#' )
#' tau_x <- (
#'     ((0 <= X[,2]) & (0.25 > X[,2])) * (0.5) +
#'     ((0.25 <= X[,2]) & (0.5 > X[,2])) * (1.0) +
#'     ((0.5 <= X[,2]) & (0.75 > X[,2])) * (1.5) +
#'     ((0.75 <= X[,2]) & (1 > X[,2])) * (2.0)
#' )
#' Z <- rbinom(n, 1, pi_x)
#' E_XZ <- mu_x + Z*tau_x
#' snr <- 3
#' rfx_group_ids <- rep(c(1,2), n %/% 2)
#' rfx_coefs <- matrix(c(-1, -1, 1, 1), nrow=2, byrow=TRUE)
#' rfx_basis <- cbind(1, runif(n, -1, 1))
#' rfx_term <- rowSums(rfx_coefs[rfx_group_ids,] * rfx_basis)
#' y <- E_XZ + rfx_term + rnorm(n, 0, 1)*(sd(E_XZ)/snr)
#' test_set_pct <- 0.2
#' n_test <- round(test_set_pct*n)
#' n_train <- n - n_test
#' test_inds <- sort(sample(1:n, n_test, replace = FALSE))
#' train_inds <- (1:n)[!((1:n) %in% test_inds)]
#' X_test <- X[test_inds,]
#' X_train <- X[train_inds,]
#' pi_test <- pi_x[test_inds]
#' pi_train <- pi_x[train_inds]
#' Z_test <- Z[test_inds]
#' Z_train <- Z[train_inds]
#' y_test <- y[test_inds]
#' y_train <- y[train_inds]
#' mu_test <- mu_x[test_inds]
#' mu_train <- mu_x[train_inds]
#' tau_test <- tau_x[test_inds]
#' tau_train <- tau_x[train_inds]
#' rfx_group_ids_test <- rfx_group_ids[test_inds]
#' rfx_group_ids_train <- rfx_group_ids[train_inds]
#' rfx_basis_test <- rfx_basis[test_inds,]
#' rfx_basis_train <- rfx_basis[train_inds,]
#' rfx_term_test <- rfx_term[test_inds]
#' rfx_term_train <- rfx_term[train_inds]
#' mu_params <- list(sample_sigma2_leaf = TRUE)
#' tau_params <- list(sample_sigma2_leaf = FALSE)
#' bcf_model <- bcf(X_train = X_train, Z_train = Z_train, y_train = y_train,
#'                  propensity_train = pi_train,
#'                  rfx_group_ids_train = rfx_group_ids_train,
#'                  rfx_basis_train = rfx_basis_train, X_test = X_test,
#'                  Z_test = Z_test, propensity_test = pi_test,
#'                  rfx_group_ids_test = rfx_group_ids_test,
#'                  rfx_basis_test = rfx_basis_test,
#'                  num_gfr = 10, num_burnin = 0, num_mcmc = 10,
#'                  prognostic_forest_params = mu_params,
#'                  treatment_effect_forest_params = tau_params)
#' tmpjson <- tempfile(fileext = ".json")
#' saveBCFModelToJsonFile(bcf_model, file.path(tmpjson))
#' bcf_model_roundtrip <- createBCFModelFromJsonFile(file.path(tmpjson))
#' unlink(tmpjson)
createBCFModelFromJsonFile <- function(json_filename) {
  # Load a `CppJson` object from file
  bcf_json <- createCppJsonFile(json_filename)

  # Create and return the BCF object
  bcf_object <- createBCFModelFromJson(bcf_json)

  return(bcf_object)
}

#' Convert a JSON string containing sample information on a trained BCF model
#' to a BCF model object which can be used for prediction, etc...
#'
#' @param json_string JSON string dump
#'
#' @return Object of type `bcfmodel`
#' @export
#'
#' @examples
#' n <- 500
#' p <- 5
#' X <- matrix(runif(n*p), ncol = p)
#' mu_x <- (
#'     ((0 <= X[,1]) & (0.25 > X[,1])) * (-7.5) +
#'     ((0.25 <= X[,1]) & (0.5 > X[,1])) * (-2.5) +
#'     ((0.5 <= X[,1]) & (0.75 > X[,1])) * (2.5) +
#'     ((0.75 <= X[,1]) & (1 > X[,1])) * (7.5)
#' )
#' pi_x <- (
#'     ((0 <= X[,1]) & (0.25 > X[,1])) * (0.2) +
#'     ((0.25 <= X[,1]) & (0.5 > X[,1])) * (0.4) +
#'     ((0.5 <= X[,1]) & (0.75 > X[,1])) * (0.6) +
#'     ((0.75 <= X[,1]) & (1 > X[,1])) * (0.8)
#' )
#' tau_x <- (
#'     ((0 <= X[,2]) & (0.25 > X[,2])) * (0.5) +
#'     ((0.25 <= X[,2]) & (0.5 > X[,2])) * (1.0) +
#'     ((0.5 <= X[,2]) & (0.75 > X[,2])) * (1.5) +
#'     ((0.75 <= X[,2]) & (1 > X[,2])) * (2.0)
#' )
#' Z <- rbinom(n, 1, pi_x)
#' E_XZ <- mu_x + Z*tau_x
#' snr <- 3
#' rfx_group_ids <- rep(c(1,2), n %/% 2)
#' rfx_coefs <- matrix(c(-1, -1, 1, 1), nrow=2, byrow=TRUE)
#' rfx_basis <- cbind(1, runif(n, -1, 1))
#' rfx_term <- rowSums(rfx_coefs[rfx_group_ids,] * rfx_basis)
#' y <- E_XZ + rfx_term + rnorm(n, 0, 1)*(sd(E_XZ)/snr)
#' test_set_pct <- 0.2
#' n_test <- round(test_set_pct*n)
#' n_train <- n - n_test
#' test_inds <- sort(sample(1:n, n_test, replace = FALSE))
#' train_inds <- (1:n)[!((1:n) %in% test_inds)]
#' X_test <- X[test_inds,]
#' X_train <- X[train_inds,]
#' pi_test <- pi_x[test_inds]
#' pi_train <- pi_x[train_inds]
#' Z_test <- Z[test_inds]
#' Z_train <- Z[train_inds]
#' y_test <- y[test_inds]
#' y_train <- y[train_inds]
#' mu_test <- mu_x[test_inds]
#' mu_train <- mu_x[train_inds]
#' tau_test <- tau_x[test_inds]
#' tau_train <- tau_x[train_inds]
#' rfx_group_ids_test <- rfx_group_ids[test_inds]
#' rfx_group_ids_train <- rfx_group_ids[train_inds]
#' rfx_basis_test <- rfx_basis[test_inds,]
#' rfx_basis_train <- rfx_basis[train_inds,]
#' rfx_term_test <- rfx_term[test_inds]
#' rfx_term_train <- rfx_term[train_inds]
#' bcf_model <- bcf(X_train = X_train, Z_train = Z_train, y_train = y_train,
#'                  propensity_train = pi_train,
#'                  rfx_group_ids_train = rfx_group_ids_train,
#'                  rfx_basis_train = rfx_basis_train, X_test = X_test,
#'                  Z_test = Z_test, propensity_test = pi_test,
#'                  rfx_group_ids_test = rfx_group_ids_test,
#'                  rfx_basis_test = rfx_basis_test,
#'                  num_gfr = 10, num_burnin = 0, num_mcmc = 10)
#' bcf_json <- saveBCFModelToJsonString(bcf_model)
#' bcf_model_roundtrip <- createBCFModelFromJsonString(bcf_json)
createBCFModelFromJsonString <- function(json_string) {
  # Load a `CppJson` object from string
  bcf_json <- createCppJsonString(json_string)

  # Create and return the BCF object
  bcf_object <- createBCFModelFromJson(bcf_json)

  return(bcf_object)
}

#' Convert a list of (in-memory) JSON strings that represent BCF models to a single combined BCF model object
#' which can be used for prediction, etc...
#'
#' @param json_object_list List of objects of type `CppJson` containing Json representation of a BCF model
#'
#' @return Object of type `bcfmodel`
#' @export
#'
#' @examples
#' n <- 500
#' p <- 5
#' X <- matrix(runif(n*p), ncol = p)
#' mu_x <- (
#'     ((0 <= X[,1]) & (0.25 > X[,1])) * (-7.5) +
#'     ((0.25 <= X[,1]) & (0.5 > X[,1])) * (-2.5) +
#'     ((0.5 <= X[,1]) & (0.75 > X[,1])) * (2.5) +
#'     ((0.75 <= X[,1]) & (1 > X[,1])) * (7.5)
#' )
#' pi_x <- (
#'     ((0 <= X[,1]) & (0.25 > X[,1])) * (0.2) +
#'     ((0.25 <= X[,1]) & (0.5 > X[,1])) * (0.4) +
#'     ((0.5 <= X[,1]) & (0.75 > X[,1])) * (0.6) +
#'     ((0.75 <= X[,1]) & (1 > X[,1])) * (0.8)
#' )
#' tau_x <- (
#'     ((0 <= X[,2]) & (0.25 > X[,2])) * (0.5) +
#'     ((0.25 <= X[,2]) & (0.5 > X[,2])) * (1.0) +
#'     ((0.5 <= X[,2]) & (0.75 > X[,2])) * (1.5) +
#'     ((0.75 <= X[,2]) & (1 > X[,2])) * (2.0)
#' )
#' Z <- rbinom(n, 1, pi_x)
#' E_XZ <- mu_x + Z*tau_x
#' snr <- 3
#' rfx_group_ids <- rep(c(1,2), n %/% 2)
#' rfx_coefs <- matrix(c(-1, -1, 1, 1), nrow=2, byrow=TRUE)
#' rfx_basis <- cbind(1, runif(n, -1, 1))
#' rfx_term <- rowSums(rfx_coefs[rfx_group_ids,] * rfx_basis)
#' y <- E_XZ + rfx_term + rnorm(n, 0, 1)*(sd(E_XZ)/snr)
#' test_set_pct <- 0.2
#' n_test <- round(test_set_pct*n)
#' n_train <- n - n_test
#' test_inds <- sort(sample(1:n, n_test, replace = FALSE))
#' train_inds <- (1:n)[!((1:n) %in% test_inds)]
#' X_test <- X[test_inds,]
#' X_train <- X[train_inds,]
#' pi_test <- pi_x[test_inds]
#' pi_train <- pi_x[train_inds]
#' Z_test <- Z[test_inds]
#' Z_train <- Z[train_inds]
#' y_test <- y[test_inds]
#' y_train <- y[train_inds]
#' mu_test <- mu_x[test_inds]
#' mu_train <- mu_x[train_inds]
#' tau_test <- tau_x[test_inds]
#' tau_train <- tau_x[train_inds]
#' rfx_group_ids_test <- rfx_group_ids[test_inds]
#' rfx_group_ids_train <- rfx_group_ids[train_inds]
#' rfx_basis_test <- rfx_basis[test_inds,]
#' rfx_basis_train <- rfx_basis[train_inds,]
#' rfx_term_test <- rfx_term[test_inds]
#' rfx_term_train <- rfx_term[train_inds]
#' bcf_model <- bcf(X_train = X_train, Z_train = Z_train, y_train = y_train,
#'                  propensity_train = pi_train,
#'                  rfx_group_ids_train = rfx_group_ids_train,
#'                  rfx_basis_train = rfx_basis_train, X_test = X_test,
#'                  Z_test = Z_test, propensity_test = pi_test,
#'                  rfx_group_ids_test = rfx_group_ids_test,
#'                  rfx_basis_test = rfx_basis_test,
#'                  num_gfr = 10, num_burnin = 0, num_mcmc = 10)
#' bcf_json_list <- list(saveBCFModelToJson(bcf_model))
#' bcf_model_roundtrip <- createBCFModelFromCombinedJson(bcf_json_list)
createBCFModelFromCombinedJson <- function(json_object_list) {
  # Initialize the BCF model
  output <- list()

  # For scalar / preprocessing details which aren't sample-dependent,
  # defer to the first json
  json_object_default <- json_object_list[[1]]

  # Unpack the forests
  output[["forests_mu"]] <- loadForestContainerCombinedJson(
    json_object_list,
    "forest_0"
  )
  output[["forests_tau"]] <- loadForestContainerCombinedJson(
    json_object_list,
    "forest_1"
  )
  include_variance_forest <- json_object_default$get_boolean(
    "include_variance_forest"
  )
  if (include_variance_forest) {
    output[["forests_variance"]] <- loadForestContainerCombinedJson(
      json_object_list,
      "forest_2"
    )
  }

  # Unpack metadata
  train_set_metadata = list()
  train_set_metadata[["num_numeric_vars"]] <- json_object_default$get_scalar(
    "num_numeric_vars"
  )
  train_set_metadata[[
    "num_ordered_cat_vars"
  ]] <- json_object_default$get_scalar("num_ordered_cat_vars")
  train_set_metadata[[
    "num_unordered_cat_vars"
  ]] <- json_object_default$get_scalar("num_unordered_cat_vars")
  if (train_set_metadata[["num_numeric_vars"]] > 0) {
    train_set_metadata[[
      "numeric_vars"
    ]] <- json_object_default$get_string_vector("numeric_vars")
  }
  if (train_set_metadata[["num_ordered_cat_vars"]] > 0) {
    train_set_metadata[[
      "ordered_cat_vars"
    ]] <- json_object_default$get_string_vector("ordered_cat_vars")
    train_set_metadata[[
      "ordered_unique_levels"
    ]] <- json_object_default$get_string_list(
      "ordered_unique_levels",
      train_set_metadata[["ordered_cat_vars"]]
    )
  }
  if (train_set_metadata[["num_unordered_cat_vars"]] > 0) {
    train_set_metadata[[
      "unordered_cat_vars"
    ]] <- json_object_default$get_string_vector("unordered_cat_vars")
    train_set_metadata[[
      "unordered_unique_levels"
    ]] <- json_object_default$get_string_list(
      "unordered_unique_levels",
      train_set_metadata[["unordered_cat_vars"]]
    )
  }
  output[["train_set_metadata"]] <- train_set_metadata

  # Unpack model params
  model_params = list()
  model_params[["outcome_scale"]] <- json_object_default$get_scalar(
    "outcome_scale"
  )
  model_params[["outcome_mean"]] <- json_object_default$get_scalar(
    "outcome_mean"
  )
  model_params[["standardize"]] <- json_object_default$get_boolean(
    "standardize"
  )
  model_params[["initial_sigma2"]] <- json_object_default$get_scalar(
    "initial_sigma2"
  )
  model_params[["sample_sigma2_global"]] <- json_object_default$get_boolean(
    "sample_sigma2_global"
  )
  model_params[["sample_sigma2_leaf_mu"]] <- json_object_default$get_boolean(
    "sample_sigma2_leaf_mu"
  )
  model_params[["sample_sigma2_leaf_tau"]] <- json_object_default$get_boolean(
    "sample_sigma2_leaf_tau"
  )
  model_params[["include_variance_forest"]] <- include_variance_forest
  model_params[["propensity_covariate"]] <- json_object_default$get_string(
    "propensity_covariate"
  )
  model_params[["has_rfx"]] <- json_object_default$get_boolean("has_rfx")
  model_params[["has_rfx_basis"]] <- json_object_default$get_boolean(
    "has_rfx_basis"
  )
  model_params[["num_rfx_basis"]] <- json_object_default$get_scalar(
    "num_rfx_basis"
  )
  model_params[["num_covariates"]] <- json_object_default$get_scalar(
    "num_covariates"
  )
  model_params[["num_chains"]] <- json_object_default$get_scalar("num_chains")
  model_params[["keep_every"]] <- json_object_default$get_scalar("keep_every")
  model_params[["adaptive_coding"]] <- json_object_default$get_boolean(
    "adaptive_coding"
  )
  model_params[["multivariate_treatment"]] <- json_object_default$get_boolean(
    "multivariate_treatment"
  )
  model_params[[
    "internal_propensity_model"
  ]] <- json_object_default$get_boolean("internal_propensity_model")
  model_params[["probit_outcome_model"]] <- json_object_default$get_boolean(
    "probit_outcome_model"
  )
  model_params[["rfx_model_spec"]] <- json_object_default$get_string(
    "rfx_model_spec"
  )

  # Combine values that are sample-specific
  for (i in 1:length(json_object_list)) {
    json_object <- json_object_list[[i]]
    if (i == 1) {
      model_params[["num_gfr"]] <- json_object$get_scalar("num_gfr")
      model_params[["num_burnin"]] <- json_object$get_scalar("num_burnin")
      model_params[["num_mcmc"]] <- json_object$get_scalar("num_mcmc")
      model_params[["num_samples"]] <- json_object$get_scalar(
        "num_samples"
      )
    } else {
      prev_json <- json_object_list[[i - 1]]
      model_params[["num_gfr"]] <- model_params[["num_gfr"]] +
        json_object$get_scalar("num_gfr")
      model_params[["num_burnin"]] <- model_params[["num_burnin"]] +
        json_object$get_scalar("num_burnin")
      model_params[["num_mcmc"]] <- model_params[["num_mcmc"]] +
        json_object$get_scalar("num_mcmc")
      model_params[["num_samples"]] <- model_params[["num_samples"]] +
        json_object$get_scalar("num_samples")
    }
  }
  output[["model_params"]] <- model_params

  # Unpack sampled parameters
  if (model_params[["sample_sigma2_global"]]) {
    for (i in 1:length(json_object_list)) {
      json_object <- json_object_list[[i]]
      if (i == 1) {
        output[["sigma2_global_samples"]] <- json_object$get_vector(
          "sigma2_global_samples",
          "parameters"
        )
      } else {
        output[["sigma2_global_samples"]] <- c(
          output[["sigma2_global_samples"]],
          json_object$get_vector(
            "sigma2_global_samples",
            "parameters"
          )
        )
      }
    }
  }
  if (model_params[["sample_sigma2_leaf_mu"]]) {
    for (i in 1:length(json_object_list)) {
      json_object <- json_object_list[[i]]
      if (i == 1) {
        output[["sigma2_leaf_mu_samples"]] <- json_object$get_vector(
          "sigma2_leaf_mu_samples",
          "parameters"
        )
      } else {
        output[["sigma2_leaf_mu_samples"]] <- c(
          output[["sigma2_leaf_mu_samples"]],
          json_object$get_vector(
            "sigma2_leaf_mu_samples",
            "parameters"
          )
        )
      }
    }
  }
  if (model_params[["sample_sigma2_leaf_tau"]]) {
    for (i in 1:length(json_object_list)) {
      json_object <- json_object_list[[i]]
      if (i == 1) {
        output[["sigma2_leaf_tau_samples"]] <- json_object$get_vector(
          "sigma2_leaf_tau_samples",
          "parameters"
        )
      } else {
        output[["sigma2_leaf_tau_samples"]] <- c(
          output[["sigma2_leaf_tau_samples"]],
          json_object$get_vector(
            "sigma2_leaf_tau_samples",
            "parameters"
          )
        )
      }
    }
  }
  if (model_params[["sample_sigma2_leaf_tau"]]) {
    for (i in 1:length(json_object_list)) {
      json_object <- json_object_list[[i]]
      if (i == 1) {
        output[["sigma2_leaf_tau_samples"]] <- json_object$get_vector(
          "sigma2_leaf_tau_samples",
          "parameters"
        )
      } else {
        output[["sigma2_leaf_tau_samples"]] <- c(
          output[["sigma2_leaf_tau_samples"]],
          json_object$get_vector(
            "sigma2_leaf_tau_samples",
            "parameters"
          )
        )
      }
    }
  }
  if (model_params[["adaptive_coding"]]) {
    for (i in 1:length(json_object_list)) {
      json_object <- json_object_list[[i]]
      if (i == 1) {
        output[["b_1_samples"]] <- json_object$get_vector(
          "b_1_samples",
          "parameters"
        )
        output[["b_0_samples"]] <- json_object$get_vector(
          "b_0_samples",
          "parameters"
        )
      } else {
        output[["b_1_samples"]] <- c(
          output[["b_1_samples"]],
          json_object$get_vector("b_1_samples", "parameters")
        )
        output[["b_0_samples"]] <- c(
          output[["b_0_samples"]],
          json_object$get_vector("b_0_samples", "parameters")
        )
      }
    }
  }

  # Unpack random effects
  if (model_params[["has_rfx"]]) {
    output[[
      "rfx_unique_group_ids"
    ]] <- json_object_default$get_string_vector("rfx_unique_group_ids")
    output[["rfx_samples"]] <- loadRandomEffectSamplesCombinedJson(
      json_object_list,
      0
    )
  }

  # Unpack covariate preprocessor
  preprocessor_metadata_string <- json_object_default$get_string(
    "preprocessor_metadata"
  )
  output[["train_set_metadata"]] <- createPreprocessorFromJsonString(
    preprocessor_metadata_string
  )

  class(output) <- "bcfmodel"
  return(output)
}

#' Convert a list of (in-memory) JSON strings that represent BCF models to a single combined BCF model object
#' which can be used for prediction, etc...
#'
#' @param json_string_list List of JSON strings which can be parsed to objects of type `CppJson` containing Json representation of a BCF model
#'
#' @return Object of type `bcfmodel`
#' @export
#'
#' @examples
#' n <- 500
#' p <- 5
#' X <- matrix(runif(n*p), ncol = p)
#' mu_x <- (
#'     ((0 <= X[,1]) & (0.25 > X[,1])) * (-7.5) +
#'     ((0.25 <= X[,1]) & (0.5 > X[,1])) * (-2.5) +
#'     ((0.5 <= X[,1]) & (0.75 > X[,1])) * (2.5) +
#'     ((0.75 <= X[,1]) & (1 > X[,1])) * (7.5)
#' )
#' pi_x <- (
#'     ((0 <= X[,1]) & (0.25 > X[,1])) * (0.2) +
#'     ((0.25 <= X[,1]) & (0.5 > X[,1])) * (0.4) +
#'     ((0.5 <= X[,1]) & (0.75 > X[,1])) * (0.6) +
#'     ((0.75 <= X[,1]) & (1 > X[,1])) * (0.8)
#' )
#' tau_x <- (
#'     ((0 <= X[,2]) & (0.25 > X[,2])) * (0.5) +
#'     ((0.25 <= X[,2]) & (0.5 > X[,2])) * (1.0) +
#'     ((0.5 <= X[,2]) & (0.75 > X[,2])) * (1.5) +
#'     ((0.75 <= X[,2]) & (1 > X[,2])) * (2.0)
#' )
#' Z <- rbinom(n, 1, pi_x)
#' E_XZ <- mu_x + Z*tau_x
#' snr <- 3
#' rfx_group_ids <- rep(c(1,2), n %/% 2)
#' rfx_coefs <- matrix(c(-1, -1, 1, 1), nrow=2, byrow=TRUE)
#' rfx_basis <- cbind(1, runif(n, -1, 1))
#' rfx_term <- rowSums(rfx_coefs[rfx_group_ids,] * rfx_basis)
#' y <- E_XZ + rfx_term + rnorm(n, 0, 1)*(sd(E_XZ)/snr)
#' test_set_pct <- 0.2
#' n_test <- round(test_set_pct*n)
#' n_train <- n - n_test
#' test_inds <- sort(sample(1:n, n_test, replace = FALSE))
#' train_inds <- (1:n)[!((1:n) %in% test_inds)]
#' X_test <- X[test_inds,]
#' X_train <- X[train_inds,]
#' pi_test <- pi_x[test_inds]
#' pi_train <- pi_x[train_inds]
#' Z_test <- Z[test_inds]
#' Z_train <- Z[train_inds]
#' y_test <- y[test_inds]
#' y_train <- y[train_inds]
#' mu_test <- mu_x[test_inds]
#' mu_train <- mu_x[train_inds]
#' tau_test <- tau_x[test_inds]
#' tau_train <- tau_x[train_inds]
#' rfx_group_ids_test <- rfx_group_ids[test_inds]
#' rfx_group_ids_train <- rfx_group_ids[train_inds]
#' rfx_basis_test <- rfx_basis[test_inds,]
#' rfx_basis_train <- rfx_basis[train_inds,]
#' rfx_term_test <- rfx_term[test_inds]
#' rfx_term_train <- rfx_term[train_inds]
#' bcf_model <- bcf(X_train = X_train, Z_train = Z_train, y_train = y_train,
#'                  propensity_train = pi_train,
#'                  rfx_group_ids_train = rfx_group_ids_train,
#'                  rfx_basis_train = rfx_basis_train, X_test = X_test,
#'                  Z_test = Z_test, propensity_test = pi_test,
#'                  rfx_group_ids_test = rfx_group_ids_test,
#'                  rfx_basis_test = rfx_basis_test,
#'                  num_gfr = 10, num_burnin = 0, num_mcmc = 10)
#' bcf_json_string_list <- list(saveBCFModelToJsonString(bcf_model))
#' bcf_model_roundtrip <- createBCFModelFromCombinedJsonString(bcf_json_string_list)
createBCFModelFromCombinedJsonString <- function(json_string_list) {
  # Initialize the BCF model
  output <- list()

  # Convert JSON strings
  json_object_list <- list()
  for (i in 1:length(json_string_list)) {
    json_string <- json_string_list[[i]]
    json_object_list[[i]] <- createCppJsonString(json_string)
    # Add runtime check for separately serialized propensity models
    # We don't support merging BCF models with independent propensity models
    # this way at the moment
    if (json_object_list[[i]]$get_boolean("internal_propensity_model")) {
      stop(
        "Combining separate BCF models with cached internal propensity models is currently unsupported. To make this work, please first train a propensity model and then pass the propensities as data to the separate BCF models before sampling."
      )
    }
  }

  # For scalar / preprocessing details which aren't sample-dependent,
  # defer to the first json
  json_object_default <- json_object_list[[1]]

  # Unpack the forests
  output[["forests_mu"]] <- loadForestContainerCombinedJson(
    json_object_list,
    "forest_0"
  )
  output[["forests_tau"]] <- loadForestContainerCombinedJson(
    json_object_list,
    "forest_1"
  )
  include_variance_forest <- json_object_default$get_boolean(
    "include_variance_forest"
  )
  if (include_variance_forest) {
    output[["forests_variance"]] <- loadForestContainerCombinedJson(
      json_object_list,
      "forest_2"
    )
  }

  # Unpack metadata
  train_set_metadata = list()
  train_set_metadata[["num_numeric_vars"]] <- json_object_default$get_scalar(
    "num_numeric_vars"
  )
  train_set_metadata[[
    "num_ordered_cat_vars"
  ]] <- json_object_default$get_scalar("num_ordered_cat_vars")
  train_set_metadata[[
    "num_unordered_cat_vars"
  ]] <- json_object_default$get_scalar("num_unordered_cat_vars")
  if (train_set_metadata[["num_numeric_vars"]] > 0) {
    train_set_metadata[[
      "numeric_vars"
    ]] <- json_object_default$get_string_vector("numeric_vars")
  }
  if (train_set_metadata[["num_ordered_cat_vars"]] > 0) {
    train_set_metadata[[
      "ordered_cat_vars"
    ]] <- json_object_default$get_string_vector("ordered_cat_vars")
    train_set_metadata[[
      "ordered_unique_levels"
    ]] <- json_object_default$get_string_list(
      "ordered_unique_levels",
      train_set_metadata[["ordered_cat_vars"]]
    )
  }
  if (train_set_metadata[["num_unordered_cat_vars"]] > 0) {
    train_set_metadata[[
      "unordered_cat_vars"
    ]] <- json_object_default$get_string_vector("unordered_cat_vars")
    train_set_metadata[[
      "unordered_unique_levels"
    ]] <- json_object_default$get_string_list(
      "unordered_unique_levels",
      train_set_metadata[["unordered_cat_vars"]]
    )
  }
  output[["train_set_metadata"]] <- train_set_metadata

  # Unpack model params
  model_params = list()
  model_params[["outcome_scale"]] <- json_object_default$get_scalar(
    "outcome_scale"
  )
  model_params[["outcome_mean"]] <- json_object_default$get_scalar(
    "outcome_mean"
  )
  model_params[["standardize"]] <- json_object_default$get_boolean(
    "standardize"
  )
  model_params[["initial_sigma2"]] <- json_object_default$get_scalar(
    "initial_sigma2"
  )
  model_params[["sample_sigma2_global"]] <- json_object_default$get_boolean(
    "sample_sigma2_global"
  )
  model_params[["sample_sigma2_leaf_mu"]] <- json_object_default$get_boolean(
    "sample_sigma2_leaf_mu"
  )
  model_params[["sample_sigma2_leaf_tau"]] <- json_object_default$get_boolean(
    "sample_sigma2_leaf_tau"
  )
  model_params[["include_variance_forest"]] <- include_variance_forest
  model_params[["propensity_covariate"]] <- json_object_default$get_string(
    "propensity_covariate"
  )
  model_params[["has_rfx"]] <- json_object_default$get_boolean("has_rfx")
  model_params[["has_rfx_basis"]] <- json_object_default$get_boolean(
    "has_rfx_basis"
  )
  model_params[["num_rfx_basis"]] <- json_object_default$get_scalar(
    "num_rfx_basis"
  )
  model_params[["num_covariates"]] <- json_object_default$get_scalar(
    "num_covariates"
  )
  model_params[["num_chains"]] <- json_object_default$get_scalar("num_chains")
  model_params[["keep_every"]] <- json_object_default$get_scalar("keep_every")
  model_params[["multivariate_treatment"]] <- json_object_default$get_boolean(
    "multivariate_treatment"
  )
  model_params[["adaptive_coding"]] <- json_object_default$get_boolean(
    "adaptive_coding"
  )
  model_params[[
    "internal_propensity_model"
  ]] <- json_object_default$get_boolean("internal_propensity_model")
  model_params[["probit_outcome_model"]] <- json_object_default$get_boolean(
    "probit_outcome_model"
  )
  model_params[["rfx_model_spec"]] <- json_object_default$get_string(
    "rfx_model_spec"
  )

  # Combine values that are sample-specific
  for (i in 1:length(json_object_list)) {
    json_object <- json_object_list[[i]]
    if (i == 1) {
      model_params[["num_gfr"]] <- json_object$get_scalar("num_gfr")
      model_params[["num_burnin"]] <- json_object$get_scalar("num_burnin")
      model_params[["num_mcmc"]] <- json_object$get_scalar("num_mcmc")
      model_params[["num_samples"]] <- json_object$get_scalar(
        "num_samples"
      )
    } else {
      prev_json <- json_object_list[[i - 1]]
      model_params[["num_gfr"]] <- model_params[["num_gfr"]] +
        json_object$get_scalar("num_gfr")
      model_params[["num_burnin"]] <- model_params[["num_burnin"]] +
        json_object$get_scalar("num_burnin")
      model_params[["num_mcmc"]] <- model_params[["num_mcmc"]] +
        json_object$get_scalar("num_mcmc")
      model_params[["num_samples"]] <- model_params[["num_samples"]] +
        json_object$get_scalar("num_samples")
    }
  }
  output[["model_params"]] <- model_params

  # Unpack sampled parameters
  if (model_params[["sample_sigma2_global"]]) {
    for (i in 1:length(json_object_list)) {
      json_object <- json_object_list[[i]]
      if (i == 1) {
        output[["sigma2_global_samples"]] <- json_object$get_vector(
          "sigma2_global_samples",
          "parameters"
        )
      } else {
        output[["sigma2_global_samples"]] <- c(
          output[["sigma2_global_samples"]],
          json_object$get_vector(
            "sigma2_global_samples",
            "parameters"
          )
        )
      }
    }
  }
  if (model_params[["sample_sigma2_leaf_mu"]]) {
    for (i in 1:length(json_object_list)) {
      json_object <- json_object_list[[i]]
      if (i == 1) {
        output[["sigma2_leaf_mu_samples"]] <- json_object$get_vector(
          "sigma2_leaf_mu_samples",
          "parameters"
        )
      } else {
        output[["sigma2_leaf_mu_samples"]] <- c(
          output[["sigma2_leaf_mu_samples"]],
          json_object$get_vector(
            "sigma2_leaf_mu_samples",
            "parameters"
          )
        )
      }
    }
  }
  if (model_params[["sample_sigma2_leaf_tau"]]) {
    for (i in 1:length(json_object_list)) {
      json_object <- json_object_list[[i]]
      if (i == 1) {
        output[["sigma2_leaf_tau_samples"]] <- json_object$get_vector(
          "sigma2_leaf_tau_samples",
          "parameters"
        )
      } else {
        output[["sigma2_leaf_tau_samples"]] <- c(
          output[["sigma2_leaf_tau_samples"]],
          json_object$get_vector(
            "sigma2_leaf_tau_samples",
            "parameters"
          )
        )
      }
    }
  }
  if (model_params[["sample_sigma2_leaf_tau"]]) {
    for (i in 1:length(json_object_list)) {
      json_object <- json_object_list[[i]]
      if (i == 1) {
        output[["sigma2_leaf_tau_samples"]] <- json_object$get_vector(
          "sigma2_leaf_tau_samples",
          "parameters"
        )
      } else {
        output[["sigma2_leaf_tau_samples"]] <- c(
          output[["sigma2_leaf_tau_samples"]],
          json_object$get_vector(
            "sigma2_leaf_tau_samples",
            "parameters"
          )
        )
      }
    }
  }
  if (model_params[["adaptive_coding"]]) {
    for (i in 1:length(json_object_list)) {
      json_object <- json_object_list[[i]]
      if (i == 1) {
        output[["b_1_samples"]] <- json_object$get_vector(
          "b_1_samples",
          "parameters"
        )
        output[["b_0_samples"]] <- json_object$get_vector(
          "b_0_samples",
          "parameters"
        )
      } else {
        output[["b_1_samples"]] <- c(
          output[["b_1_samples"]],
          json_object$get_vector("b_1_samples", "parameters")
        )
        output[["b_0_samples"]] <- c(
          output[["b_0_samples"]],
          json_object$get_vector("b_0_samples", "parameters")
        )
      }
    }
  }

  # Unpack random effects
  if (model_params[["has_rfx"]]) {
    output[[
      "rfx_unique_group_ids"
    ]] <- json_object_default$get_string_vector("rfx_unique_group_ids")
    output[["rfx_samples"]] <- loadRandomEffectSamplesCombinedJson(
      json_object_list,
      0
    )
  }

  # Unpack covariate preprocessor
  preprocessor_metadata_string <- json_object_default$get_string(
    "preprocessor_metadata"
  )
  output[["train_set_metadata"]] <- createPreprocessorFromJsonString(
    preprocessor_metadata_string
  )

  class(output) <- "bcfmodel"
  return(output)
}<|MERGE_RESOLUTION|>--- conflicted
+++ resolved
@@ -2881,6 +2881,7 @@
   }
 
   # Add propensities to covariate set if necessary
+  X_combined <- X
   if (object$model_params$propensity_covariate != "none") {
     X_combined <- cbind(X, propensity)
   }
@@ -2893,7 +2894,6 @@
     s_x_raw <- object$forests_variance$predict(forest_dataset_pred)
   }
 
-<<<<<<< HEAD
   # Scale variance forest predictions
   num_samples <- object$model_params$num_samples
   y_std <- object$model_params$outcome_scale
@@ -2910,12 +2910,6 @@
         initial_sigma2 *
         y_std *
         y_std
-=======
-    # Add propensities to covariate set if necessary
-    X_combined <- X
-    if (object$model_params$propensity_covariate != "none") {
-        X_combined <- cbind(X, propensity)
->>>>>>> 384224f8
     }
     if (predict_mean) {
       variance_forest_predictions <- rowMeans(variance_forest_predictions)
